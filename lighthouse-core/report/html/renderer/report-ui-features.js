/**
 * @license
 * Copyright 2017 Google Inc. All Rights Reserved.
 *
 * Licensed under the Apache License, Version 2.0 (the "License");
 * you may not use this file except in compliance with the License.
 * You may obtain a copy of the License at
 *
 *      http://www.apache.org/licenses/LICENSE-2.0
 *
 * Unless required by applicable law or agreed to in writing, software
 * distributed under the License is distributed on an "AS-IS" BASIS,
 * WITHOUT WARRANTIES OR CONDITIONS OF ANY KIND, either express or implied.
 * See the License for the specific language governing permissions and
 * limitations under the License.
 */
'use strict';

/* eslint-env browser */

/**
 * @fileoverview Adds export button, print, and other dynamic functionality to
 * the report.
 */

/* globals getFilenamePrefix Util */

/**
 * @param {HTMLTableElement} tableEl
 * @return {Array<HTMLTableRowElement>}
 */
function getTableRows(tableEl) {
  return Array.from(tableEl.tBodies[0].rows);
}

class ReportUIFeatures {
  /**
   * @param {DOM} dom
   */
  constructor(dom) {
    /** @type {LH.Result} */
    this.json; // eslint-disable-line no-unused-expressions
    /** @type {DOM} */
    this._dom = dom;
    /** @type {Document} */
    this._document = this._dom.document();
    /** @type {ParentNode} */
    this._templateContext = this._dom.document();
    /** @type {boolean} */
    this._copyAttempt = false;
    /** @type {HTMLElement} */
    this.exportButton; // eslint-disable-line no-unused-expressions
    /** @type {HTMLElement} */
    this.topbarEl; // eslint-disable-line no-unused-expressions
    /** @type {HTMLElement} */
    this.scoreScaleEl; // eslint-disable-line no-unused-expressions
    /** @type {HTMLElement} */
    this.stickyHeaderEl; // eslint-disable-line no-unused-expressions
    /** @type {HTMLElement} */
    this.highlightEl; // eslint-disable-line no-unused-expressions

    this.onMediaQueryChange = this.onMediaQueryChange.bind(this);
    this.onCopy = this.onCopy.bind(this);
    this.onExportButtonClick = this.onExportButtonClick.bind(this);
    this.onExport = this.onExport.bind(this);
    this.onKeyDown = this.onKeyDown.bind(this);
    this.onKeyUp = this.onKeyUp.bind(this);
    this.onChevronClick = this.onChevronClick.bind(this);
    this.collapseAllDetails = this.collapseAllDetails.bind(this);
    this.expandAllDetails = this.expandAllDetails.bind(this);
    this._toggleDarkTheme = this._toggleDarkTheme.bind(this);
    this._updateStickyHeaderOnScroll = this._updateStickyHeaderOnScroll.bind(this);
  }

  /**
   * Adds export button, print, and other functionality to the report. The method
   * should be called whenever the report needs to be re-rendered.
   * @param {LH.Result} report
   */
  initFeatures(report) {
    this.json = report;

    this._setupMediaQueryListeners();
    this._setupExportButton();
    this._setupThirdPartyFilter();
    this._setUpCollapseDetailsAfterPrinting();
    this._resetUIState();
    this._document.addEventListener('keyup', this.onKeyUp);
    this._document.addEventListener('copy', this.onCopy);

    const topbarLogo = this._dom.find('.lh-topbar__logo', this._document);
    topbarLogo.addEventListener('click', () => this._toggleDarkTheme());

    let turnOffTheLights = false;
    if (window.matchMedia('(prefers-color-scheme: dark)').matches) {
      turnOffTheLights = true;
    }

<<<<<<< HEAD
    const scoresAll100 = Object.values(this.json.categories).every(cat => cat.score === 1);
    if (scoresAll100) {
=======
    // Fireworks.
    const scoresAll100 = Object.values(report.categories).every(cat => cat.score === 1);
    const hasAllCoreCategories =
      Object.keys(report.categories).filter(id => !Util.isPluginCategory(id)).length >= 5;
    if (scoresAll100 && hasAllCoreCategories) {
>>>>>>> a11dec42
      turnOffTheLights = true;
      this._enableFireworks();
    }

    if (turnOffTheLights) {
      this._toggleDarkTheme(true);
    }

    // There is only a sticky header when at least 2 categories are present.
    if (Object.keys(this.json.categories).length >= 2) {
      this._setupStickyHeaderElements();
      const containerEl = this._dom.find('.lh-container', this._document);
      const elToAddScrollListener = this._getScrollParent(containerEl);
      elToAddScrollListener.addEventListener('scroll', this._updateStickyHeaderOnScroll);

      // Use ResizeObserver where available.
      // TODO: there is an issue with incorrect position numbers and, as a result, performance
      // issues due to layout thrashing.
      // See https://github.com/GoogleChrome/lighthouse/pull/9023/files#r288822287 for details.
      // For now, limit to DevTools.
      if (this._dom.isDevTools()) {
        const resizeObserver = new window.ResizeObserver(this._updateStickyHeaderOnScroll);
        resizeObserver.observe(containerEl);
      } else {
        window.addEventListener('resize', this._updateStickyHeaderOnScroll);
      }
    }
<<<<<<< HEAD
  }

  /**
   * Define a custom element for <templates> to be extracted from. For example:
   *     this.setTemplateContext(new DOMParser().parseFromString(htmlStr, 'text/html'))
   * @param {ParentNode} context
   */
  setTemplateContext(context) {
    this._templateContext = context;
  }

  /**
   * Finds the first scrollable ancestor of `element`. Falls back to the document.
   * @param {HTMLElement} element
   * @return {Node}
   */
  _getScrollParent(element) {
    const {overflowY} = window.getComputedStyle(element);
    const isScrollable = overflowY !== 'visible' && overflowY !== 'hidden';

    if (isScrollable) {
      return element;
=======

    // Show the metric descriptions by default when there is an error.
    const hasMetricError = report.categories.performance && report.categories.performance.auditRefs
      .some(audit => Boolean(audit.group === 'metrics' && report.audits[audit.id].errorMessage));
    if (hasMetricError) {
      const toggleInputEl = /** @type {HTMLInputElement} */ (
        this._dom.find('.lh-metrics-toggle__input', this._document));
      toggleInputEl.checked = true;
>>>>>>> a11dec42
    }

    if (element.parentElement) {
      return this._getScrollParent(element.parentElement);
    }

    return document;
  }

  _enableFireworks() {
    const scoresContainer = this._dom.find('.lh-scores-container', this._document);
    scoresContainer.classList.add('score100');
    scoresContainer.addEventListener('click', _ => {
      scoresContainer.classList.toggle('fireworks-paused');
    });
  }

  /**
   * Define a custom element for <templates> to be extracted from. For example:
   *     this.setTemplateContext(new DOMParser().parseFromString(htmlStr, 'text/html'))
   * @param {ParentNode} context
   */
  setTemplateContext(context) {
    this._templateContext = context;
  }

  /**
   * Finds the first scrollable ancestor of `element`. Falls back to the document.
   * @param {HTMLElement} element
   * @return {Node}
   */
  _getScrollParent(element) {
    const {overflowY} = window.getComputedStyle(element);
    const isScrollable = overflowY !== 'visible' && overflowY !== 'hidden';

    if (isScrollable) {
      return element;
    }

    if (element.parentElement) {
      return this._getScrollParent(element.parentElement);
    }

    return document;
  }

  _enableFireworks() {
    const scoresContainer = this._dom.find('.lh-scores-container', this._document);
    scoresContainer.classList.add('score100');
    scoresContainer.addEventListener('click', _ => {
      scoresContainer.classList.toggle('fireworks-paused');
    });
  }

  /**
   * Fires a custom DOM event on target.
   * @param {string} name Name of the event.
   * @param {Node=} target DOM node to fire the event on.
   * @param {*=} detail Custom data to include.
   */
  _fireEventOn(name, target = this._document, detail) {
    const event = new CustomEvent(name, detail ? {detail} : undefined);
    target.dispatchEvent(event);
  }

  _setupMediaQueryListeners() {
    const mediaQuery = self.matchMedia('(max-width: 500px)');
    mediaQuery.addListener(this.onMediaQueryChange);
    // Ensure the handler is called on init
    this.onMediaQueryChange(mediaQuery);
  }

  /**
   * Handle media query change events.
   * @param {MediaQueryList|MediaQueryListEvent} mql
   */
  onMediaQueryChange(mql) {
    const root = this._dom.find('.lh-root', this._document);
    root.classList.toggle('lh-narrow', mql.matches);
  }

  _setupExportButton() {
    this.exportButton = this._dom.find('.lh-export__button', this._document);
    this.exportButton.addEventListener('click', this.onExportButtonClick);

    const dropdown = this._dom.find('.lh-export__dropdown', this._document);
    dropdown.addEventListener('click', this.onExport);
  }

  _setupThirdPartyFilter() {
    // Some audits should not display the third party filter option.
    const thirdPartyFilterAuditExclusions = [
      // This audit deals explicitly with third party resources.
      'uses-rel-preconnect',
    ];

    // Get all tables with a text url column.
    /** @type {Array<HTMLTableElement>} */
    const tables = Array.from(this._document.querySelectorAll('.lh-table'));
    const tablesWithUrls = tables
      .filter(el => el.querySelector('td.lh-table-column--url'))
      .filter(el => {
        const containingAudit = el.closest('.lh-audit');
        if (!containingAudit) throw new Error('.lh-table not within audit');
        return !thirdPartyFilterAuditExclusions.includes(containingAudit.id);
      });

    tablesWithUrls.forEach((tableEl, index) => {
      const urlItems = this._getUrlItems(tableEl);
      const thirdPartyRows = this._getThirdPartyRows(tableEl, urlItems, this.json.finalUrl);
      // If all or none of the rows are 3rd party, no checkbox!
      if (thirdPartyRows.size === urlItems.length || !thirdPartyRows.size) return;

      // create input box
      const filterTemplate = this._dom.cloneTemplate('#tmpl-lh-3p-filter', this._templateContext);
      const filterInput = this._dom.find('input', filterTemplate);
      const id = `lh-3p-filter-label--${index}`;

      filterInput.id = id;
      filterInput.addEventListener('change', e => {
        // Remove rows from the dom and keep track of them to re-add on uncheck.
        // Why removing instead of hiding? To keep nth-child(even) background-colors working.
        if (e.target instanceof HTMLInputElement && !e.target.checked) {
          for (const row of thirdPartyRows.values()) {
            row.remove();
          }
        } else {
          // Add row elements back to original positions.
          for (const [position, row] of thirdPartyRows.entries()) {
            const childrenArr = getTableRows(tableEl);
            tableEl.tBodies[0].insertBefore(row, childrenArr[position]);
          }
        }
      });

      this._dom.find('label', filterTemplate).setAttribute('for', id);
      this._dom.find('.lh-3p-filter-count', filterTemplate).textContent =
          `${thirdPartyRows.size}`;
      this._dom.find('.lh-3p-ui-string', filterTemplate).textContent =
          Util.UIStrings.thirdPartyResourcesLabel;

      // Finally, add checkbox to the DOM.
      if (!tableEl.parentNode) return; // Keep tsc happy.
      tableEl.parentNode.insertBefore(filterTemplate, tableEl);
    });
  }

  /**
   * From a table with URL entries, finds the rows containing third-party URLs
   * and returns a Map of those rows, mapping from row index to row Element.
   * @param {HTMLTableElement} el
   * @param {string} finalUrl
   * @param {Array<HTMLElement>} urlItems
   * @return {Map<number, HTMLTableRowElement>}
   */
  _getThirdPartyRows(el, urlItems, finalUrl) {
    const finalUrlRootDomain = Util.getRootDomain(finalUrl);

    /** @type {Map<number, HTMLTableRowElement>} */
    const thirdPartyRows = new Map();
    for (const urlItem of urlItems) {
      const datasetUrl = urlItem.dataset.url;
      if (!datasetUrl) continue;
      const isThirdParty = Util.getRootDomain(datasetUrl) !== finalUrlRootDomain;
      if (!isThirdParty) continue;

      const urlRowEl = urlItem.closest('tr');
      if (urlRowEl) {
        const rowPosition = getTableRows(el).indexOf(urlRowEl);
        thirdPartyRows.set(rowPosition, urlRowEl);
      }
    }

    return thirdPartyRows;
  }

  /**
   * From a table, finds and returns URL items.
   * @param {HTMLTableElement} tableEl
   * @return {Array<HTMLElement>}
   */
  _getUrlItems(tableEl) {
    return this._dom.findAll('.lh-text__url', tableEl);
  }

  _setupStickyHeaderElements() {
    this.topbarEl = this._dom.find('.lh-topbar', this._document);
    this.scoreScaleEl = this._dom.find('.lh-scorescale', this._document);
    this.stickyHeaderEl = this._dom.find('.lh-sticky-header', this._document);

    // Position highlighter at first gauge; will be transformed on scroll.
    const firstGauge = this._dom.find('.lh-gauge__wrapper', this.stickyHeaderEl);
    this.highlightEl = this._dom.createChildOf(firstGauge, 'div', 'lh-highlighter');
  }

  /**
   * Handle copy events.
   * @param {ClipboardEvent} e
   */
  onCopy(e) {
    // Only handle copy button presses (e.g. ignore the user copying page text).
    if (this._copyAttempt) {
      // We want to write our own data to the clipboard, not the user's text selection.
      e.preventDefault();
      e.clipboardData.setData('text/plain', JSON.stringify(this.json, null, 2));

      this._fireEventOn('lh-log', this._document, {
        cmd: 'log', msg: 'Report JSON copied to clipboard',
      });
    }

    this._copyAttempt = false;
  }

  /**
   * Copies the report JSON to the clipboard (if supported by the browser).
   */
  onCopyButtonClick() {
    this._fireEventOn('lh-analytics', this._document, {
      cmd: 'send',
      fields: {hitType: 'event', eventCategory: 'report', eventAction: 'copy'},
    });

    try {
      if (this._document.queryCommandSupported('copy')) {
        this._copyAttempt = true;

        // Note: In Safari 10.0.1, execCommand('copy') returns true if there's
        // a valid text selection on the page. See http://caniuse.com/#feat=clipboard.
        if (!this._document.execCommand('copy')) {
          this._copyAttempt = false; // Prevent event handler from seeing this as a copy attempt.

          this._fireEventOn('lh-log', this._document, {
            cmd: 'warn', msg: 'Your browser does not support copy to clipboard.',
          });
        }
      }
    } catch (/** @type {Error} */ e) {
      this._copyAttempt = false;
      this._fireEventOn('lh-log', this._document, {cmd: 'log', msg: e.message});
    }
  }

  onChevronClick() {
    const toggle = this._dom.find('.lh-config__settings-toggle', this._document);

    if (toggle.hasAttribute('open')) {
      toggle.removeAttribute('open');
    } else {
      toggle.setAttribute('open', 'true');
    }
  }

  closeExportDropdown() {
    this.exportButton.classList.remove('active');
  }

  /**
   * Click handler for export button.
   * @param {Event} e
   */
  onExportButtonClick(e) {
    e.preventDefault();
    this.exportButton.classList.toggle('active');
    this._document.addEventListener('keydown', this.onKeyDown);
  }

  /**
   * Resets the state of page before capturing the page for export.
   * When the user opens the exported HTML page, certain UI elements should
   * be in their closed state (not opened) and the templates should be unstamped.
   */
  _resetUIState() {
    this.closeExportDropdown();
    this._dom.resetTemplates();
  }

  /**
   * Handler for "export as" button.
   * @param {Event} e
   */
  onExport(e) {
    e.preventDefault();

    const el = /** @type {?Element} */ (e.target);

    if (!el || !el.hasAttribute('data-action')) {
      return;
    }

    switch (el.getAttribute('data-action')) {
      case 'copy':
        this.onCopyButtonClick();
        break;
      case 'print-summary':
        this.collapseAllDetails();
        this.closeExportDropdown();
        self.print();
        break;
      case 'print-expanded':
        this.expandAllDetails();
        this.closeExportDropdown();
        self.print();
        break;
      case 'save-json': {
        const jsonStr = JSON.stringify(this.json, null, 2);
        this._saveFile(new Blob([jsonStr], {type: 'application/json'}));
        break;
      }
      case 'save-html': {
        const htmlStr = this.getReportHtml();
        try {
          this._saveFile(new Blob([htmlStr], {type: 'text/html'}));
        } catch (/** @type {Error} */ e) {
          this._fireEventOn('lh-log', this._document, {
            cmd: 'error', msg: 'Could not export as HTML. ' + e.message,
          });
        }
        break;
      }
      case 'open-viewer': {
        const viewerPath = '/lighthouse/viewer/';
        ReportUIFeatures.openTabAndSendJsonReport(this.json, viewerPath);
        break;
      }
      case 'save-gist': {
        this.saveAsGist();
        break;
      }
      case 'toggle-dark': {
        this._toggleDarkTheme();
        break;
      }
    }

    this.closeExportDropdown();
    this._document.removeEventListener('keydown', this.onKeyDown);
  }

  /**
   * Keydown handler for the document.
   * @param {KeyboardEvent} e
   */
  onKeyDown(e) {
    if (e.keyCode === 27) { // ESC
      this.closeExportDropdown();
    }
  }

  /**
   * Keyup handler for the document.
   * @param {KeyboardEvent} e
   */
  onKeyUp(e) {
    // Ctrl+P - Expands audit details when user prints via keyboard shortcut.
    if ((e.ctrlKey || e.metaKey) && e.keyCode === 80) {
      this.closeExportDropdown();
    }
  }

  /**
   * Opens a new tab to the online viewer and sends the local page's JSON results
   * to the online viewer using postMessage.
   * @param {LH.Result} reportJson
   * @param {string} viewerPath
   * @protected
   */
  static openTabAndSendJsonReport(reportJson, viewerPath) {
    const VIEWER_ORIGIN = 'https://googlechrome.github.io';
    // Chrome doesn't allow us to immediately postMessage to a popup right
    // after it's created. Normally, we could also listen for the popup window's
    // load event, however it is cross-domain and won't fire. Instead, listen
    // for a message from the target app saying "I'm open".
    const json = reportJson;
    window.addEventListener('message', function msgHandler(messageEvent) {
      if (messageEvent.origin !== VIEWER_ORIGIN) {
        return;
      }
      if (popup && messageEvent.data.opened) {
        popup.postMessage({lhresults: json}, VIEWER_ORIGIN);
        window.removeEventListener('message', msgHandler);
      }
    });

    // The popup's window.name is keyed by version+url+fetchTime, so we reuse/select tabs correctly
    // @ts-ignore - If this is a v2 LHR, use old `generatedTime`.
    const fallbackFetchTime = /** @type {string} */ (json.generatedTime);
    const fetchTime = json.fetchTime || fallbackFetchTime;
    const windowName = `${json.lighthouseVersion}-${json.requestedUrl}-${fetchTime}`;
    const popup = window.open(`${VIEWER_ORIGIN}${viewerPath}`, windowName);
  }

  /**
   * Expands all audit `<details>`.
   * Ideally, a print stylesheet could take care of this, but CSS has no way to
   * open a `<details>` element.
   */
  expandAllDetails() {
    const details = /** @type {Array<HTMLDetailsElement>} */ (this._dom.findAll(
        '.lh-categories details', this._document));
    details.map(detail => detail.open = true);
  }

  /**
   * Collapses all audit `<details>`.
   * open a `<details>` element.
   */
  collapseAllDetails() {
    const details = /** @type {Array<HTMLDetailsElement>} */ (this._dom.findAll(
        '.lh-categories details', this._document));
    details.map(detail => detail.open = false);
  }

  /**
   * Sets up listeners to collapse audit `<details>` when the user closes the
   * print dialog, all `<details>` are collapsed.
   */
  _setUpCollapseDetailsAfterPrinting() {
    // FF and IE implement these old events.
    if ('onbeforeprint' in self) {
      self.addEventListener('afterprint', this.collapseAllDetails);
    } else {
      const win = /** @type {Window} */ (self);
      // Note: FF implements both window.onbeforeprint and media listeners. However,
      // it doesn't matchMedia doesn't fire when matching 'print'.
      win.matchMedia('print').addListener(mql => {
        if (mql.matches) {
          this.expandAllDetails();
        } else {
          this.collapseAllDetails();
        }
      });
    }
  }

  /**
   * Returns the html that recreates this report.
   * @return {string}
   * @protected
   */
  getReportHtml() {
    this._resetUIState();
    return this._document.documentElement.outerHTML;
  }

  /**
   * Save json as a gist. Unimplemented in base UI features.
   * @protected
   */
  saveAsGist() {
    throw new Error('Cannot save as gist from base report');
  }

  /**
   * Downloads a file (blob) using a[download].
   * @param {Blob|File} blob The file to save.
   * @private
   */
  _saveFile(blob) {
    const filename = getFilenamePrefix({
      finalUrl: this.json.finalUrl,
      fetchTime: this.json.fetchTime,
    });

    const ext = blob.type.match('json') ? '.json' : '.html';
    const href = URL.createObjectURL(blob);

    const a = this._dom.createElement('a');
    a.download = `${filename}${ext}`;
    a.href = href;
    this._document.body.appendChild(a); // Firefox requires anchor to be in the DOM.
    a.click();

    // cleanup.
    this._document.body.removeChild(a);
    setTimeout(_ => URL.revokeObjectURL(href), 500);
  }

  /**
   * @private
   * @param {boolean} [force]
   */
  _toggleDarkTheme(force) {
    const el = this._dom.find('.lh-vars', this._document);
    // This seems unnecessary, but in DevTools, passing "undefined" as the second
    // parameter acts like passing "false".
    // https://github.com/ChromeDevTools/devtools-frontend/blob/dd6a6d4153647c2a4203c327c595692c5e0a4256/front_end/dom_extension/DOMExtension.js#L809-L819
    if (typeof force === 'undefined') {
      el.classList.toggle('dark');
    } else {
      el.classList.toggle('dark', force);
    }
  }

  _updateStickyHeaderOnScroll() {
    // Show sticky header when the score scale begins to go underneath the topbar.
    const topbarBottom = this.topbarEl.getBoundingClientRect().bottom;
    const scoreScaleTop = this.scoreScaleEl.getBoundingClientRect().top;
    const showStickyHeader = topbarBottom >= scoreScaleTop;

    // Highlight mini gauge when section is in view.
    // In view = the last category that starts above the middle of the window.
    const categoryEls = Array.from(this._document.querySelectorAll('.lh-category'));
    const categoriesAboveTheMiddle =
      categoryEls.filter(el => el.getBoundingClientRect().top - window.innerHeight / 2 < 0);
    const highlightIndex =
      categoriesAboveTheMiddle.length > 0 ? categoriesAboveTheMiddle.length - 1 : 0;

    // Category order matches gauge order in sticky header.
    const gaugeWrapperEls = this.stickyHeaderEl.querySelectorAll('.lh-gauge__wrapper');
    const gaugeToHighlight = gaugeWrapperEls[highlightIndex];
    const origin = gaugeWrapperEls[0].getBoundingClientRect().left;
    const offset = gaugeToHighlight.getBoundingClientRect().left - origin;

    // Mutate at end to avoid layout thrashing.
    this.highlightEl.style.transform = `translate(${offset}px)`;
    this.stickyHeaderEl.classList.toggle('lh-sticky-header--visible', showStickyHeader);
  }
}

if (typeof module !== 'undefined' && module.exports) {
  module.exports = ReportUIFeatures;
} else {
  self.ReportUIFeatures = ReportUIFeatures;
}<|MERGE_RESOLUTION|>--- conflicted
+++ resolved
@@ -96,16 +96,11 @@
       turnOffTheLights = true;
     }
 
-<<<<<<< HEAD
-    const scoresAll100 = Object.values(this.json.categories).every(cat => cat.score === 1);
-    if (scoresAll100) {
-=======
     // Fireworks.
     const scoresAll100 = Object.values(report.categories).every(cat => cat.score === 1);
     const hasAllCoreCategories =
       Object.keys(report.categories).filter(id => !Util.isPluginCategory(id)).length >= 5;
     if (scoresAll100 && hasAllCoreCategories) {
->>>>>>> a11dec42
       turnOffTheLights = true;
       this._enableFireworks();
     }
@@ -133,30 +128,6 @@
         window.addEventListener('resize', this._updateStickyHeaderOnScroll);
       }
     }
-<<<<<<< HEAD
-  }
-
-  /**
-   * Define a custom element for <templates> to be extracted from. For example:
-   *     this.setTemplateContext(new DOMParser().parseFromString(htmlStr, 'text/html'))
-   * @param {ParentNode} context
-   */
-  setTemplateContext(context) {
-    this._templateContext = context;
-  }
-
-  /**
-   * Finds the first scrollable ancestor of `element`. Falls back to the document.
-   * @param {HTMLElement} element
-   * @return {Node}
-   */
-  _getScrollParent(element) {
-    const {overflowY} = window.getComputedStyle(element);
-    const isScrollable = overflowY !== 'visible' && overflowY !== 'hidden';
-
-    if (isScrollable) {
-      return element;
-=======
 
     // Show the metric descriptions by default when there is an error.
     const hasMetricError = report.categories.performance && report.categories.performance.auditRefs
@@ -165,22 +136,9 @@
       const toggleInputEl = /** @type {HTMLInputElement} */ (
         this._dom.find('.lh-metrics-toggle__input', this._document));
       toggleInputEl.checked = true;
->>>>>>> a11dec42
-    }
-
-    if (element.parentElement) {
-      return this._getScrollParent(element.parentElement);
     }
 
     return document;
-  }
-
-  _enableFireworks() {
-    const scoresContainer = this._dom.find('.lh-scores-container', this._document);
-    scoresContainer.classList.add('score100');
-    scoresContainer.addEventListener('click', _ => {
-      scoresContainer.classList.toggle('fireworks-paused');
-    });
   }
 
   /**
