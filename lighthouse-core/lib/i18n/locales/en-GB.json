--- conflicted
+++ resolved
@@ -839,12 +839,9 @@
   "lighthouse-core/audits/layout-shift-elements.js | description": {
     "message": "These DOM elements contribute most to the CLS of the page."
   },
-<<<<<<< HEAD
-=======
   "lighthouse-core/audits/layout-shift-elements.js | displayValue": {
     "message": "{nodeCount,plural, =1{1 element found}other{# elements found}}"
   },
->>>>>>> 8fd7551d
   "lighthouse-core/audits/layout-shift-elements.js | title": {
     "message": "Avoid large layout shifts"
   },
