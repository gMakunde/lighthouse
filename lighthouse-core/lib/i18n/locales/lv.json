{
  "lighthouse-core/audits/accessibility/accesskeys.js | description": {
    "message": "Piekļuves atslēgas ļauj lietotājiem ātri pievērsties lapas daļai. Lai navigācija būtu pareiza, katrai piekļuves atslēgai ir jābūt unikālai. [Uzziniet vairāk](https://web.dev/accesskeys/)."
  },
  "lighthouse-core/audits/accessibility/accesskeys.js | failureTitle": {
    "message": "Atribūtu `[accesskey]` vērtības nav unikālas"
  },
  "lighthouse-core/audits/accessibility/accesskeys.js | title": {
    "message": "Atribūta “`[accesskey]`” vērtības ir unikālas"
  },
  "lighthouse-core/audits/accessibility/aria-allowed-attr.js | description": {
    "message": "Katrs ARIA elements “`role`” atbalsta konkrētu atribūtu “`aria-*`” apakškopu. Ja tie netiek norādīti pareizi, atribūti “`aria-*`” nav derīgi. [Uzziniet vairāk](https://web.dev/aria-allowed-attr/)."
  },
  "lighthouse-core/audits/accessibility/aria-allowed-attr.js | failureTitle": {
    "message": "Atribūti `[aria-*]` neatbilst savām lomām"
  },
  "lighthouse-core/audits/accessibility/aria-allowed-attr.js | title": {
    "message": "Atribūti `[aria-*]` atbilst savām lomām"
  },
  "lighthouse-core/audits/accessibility/aria-hidden-body.js | description": {
    "message": "Atbalsta tehnoloģijas, piemēram, ekrāna lasītāji, darbojas nekonsekventi, kad `aria-hidden=\"true\"` ir iestatīts dokumentam `<body>`. [Uzziniet vairāk](https://web.dev/aria-hidden-body/)."
  },
  "lighthouse-core/audits/accessibility/aria-hidden-body.js | failureTitle": {
    "message": "`[aria-hidden=\"true\"]` ir dokumentā `<body>`"
  },
  "lighthouse-core/audits/accessibility/aria-hidden-body.js | title": {
    "message": "`[aria-hidden=\"true\"]` nav dokumentā `<body>`"
  },
  "lighthouse-core/audits/accessibility/aria-hidden-focus.js | description": {
    "message": "Fokusējami pēcteči `[aria-hidden=\"true\"]` elementā novērš to interaktīvo elementu pieejamību atbalsta tehnoloģiju, piemēram, ekrāna lasītāju, lietotājiem. [Uzziniet vairāk](https://web.dev/aria-hidden-focus/)."
  },
  "lighthouse-core/audits/accessibility/aria-hidden-focus.js | failureTitle": {
    "message": "`[aria-hidden=\"true\"]` elementi satur fokusējamus pēctečus"
  },
  "lighthouse-core/audits/accessibility/aria-hidden-focus.js | title": {
    "message": "`[aria-hidden=\"true\"]` elementos nav fokusējamu pēcteču"
  },
  "lighthouse-core/audits/accessibility/aria-input-field-name.js | description": {
    "message": "Ja ievades laukam nav pieejama nosaukuma, ekrāna lasītāji nolasa to ar vispārīgu nosaukumu, padarot to nelietojamu ekrāna lasītāju lietotājiem. [Uzziniet vairāk](https://web.dev/aria-input-field-name/)."
  },
  "lighthouse-core/audits/accessibility/aria-input-field-name.js | failureTitle": {
    "message": "ARIA ievades laukiem nav pieejamu nosaukumu"
  },
  "lighthouse-core/audits/accessibility/aria-input-field-name.js | title": {
    "message": "ARIA ievades laukiem ir pieejami nosaukumi"
  },
  "lighthouse-core/audits/accessibility/aria-required-attr.js | description": {
    "message": "Dažām ARIA lomām ir obligāti atribūti, kas ekrāna lasītājiem norāda elementa statusu. [Uzziniet vairāk](https://web.dev/aria-required-attr/)."
  },
  "lighthouse-core/audits/accessibility/aria-required-attr.js | failureTitle": {
    "message": "Elementiem `[role]` nav visu pieprasīto atribūtu `[aria-*]`"
  },
  "lighthouse-core/audits/accessibility/aria-required-attr.js | title": {
    "message": "Visiem elementiem `[role]` ir nepieciešamie atribūti `[aria-*]`"
  },
  "lighthouse-core/audits/accessibility/aria-required-children.js | description": {
    "message": "Dažām ARIA vecāklomām ir jāietver konkrētas pakārtotās lomas, lai varētu nodrošināt pieejamības funkcijas. [Uzziniet vairāk](https://web.dev/aria-required-children/)."
  },
  "lighthouse-core/audits/accessibility/aria-required-children.js | failureTitle": {
    "message": "Elementos ar ARIA lomu `[role]`, kuru pakārtotajiem elementiem ir jāsatur konkrēts vienums `[role]`, trūkst dažu vai visu šo obligāto pakārtoto elementu."
  },
  "lighthouse-core/audits/accessibility/aria-required-children.js | title": {
    "message": "Elementos ar ARIA lomu `[role]`, kuru pakārtotajiem elementiem ir jāsatur konkrēts vienums `[role]`, ir visi obligātie pakārtotie elementi."
  },
  "lighthouse-core/audits/accessibility/aria-required-parent.js | description": {
    "message": "Dažām ARIA pakārtotajām lomām ir jābūt ietvertām konkrētās vecāklomās, lai varētu nodrošināt pieejamības funkcijas. [Uzziniet vairāk](https://web.dev/aria-required-parent/)."
  },
  "lighthouse-core/audits/accessibility/aria-required-parent.js | failureTitle": {
    "message": "Atribūts `[role]` neietver pieprasīto vecākelementu"
  },
  "lighthouse-core/audits/accessibility/aria-required-parent.js | title": {
    "message": "Atribūtā `[role]` ir ietverts pieprasītais vecākelements"
  },
  "lighthouse-core/audits/accessibility/aria-roles.js | description": {
    "message": "ARIA lomām ir nepieciešamas derīgas vērtības, lai varētu nodrošināt pieejamības funkcijas. [Uzziniet vairāk](https://web.dev/aria-roles/)."
  },
  "lighthouse-core/audits/accessibility/aria-roles.js | failureTitle": {
    "message": "Atribūta `[role]` vērtības nav derīgas"
  },
  "lighthouse-core/audits/accessibility/aria-roles.js | title": {
    "message": "Atribūta `[role]` vērtības ir derīgas"
  },
  "lighthouse-core/audits/accessibility/aria-toggle-field-name.js | description": {
    "message": "Ja pārslēgšanas laukam nav pieejama nosaukuma, ekrāna lasītāji nolasa to ar vispārīgu nosaukumu, padarot to nelietojamu ekrāna lasītāju lietotājiem. [Uzziniet vairāk](https://web.dev/aria-toggle-field-name/)."
  },
  "lighthouse-core/audits/accessibility/aria-toggle-field-name.js | failureTitle": {
    "message": "ARIA pārslēgšanas laukiem nav pieejamu nosaukumu"
  },
  "lighthouse-core/audits/accessibility/aria-toggle-field-name.js | title": {
    "message": "ARIA pārslēgšanas laukiem ir pieejami nosaukumi"
  },
  "lighthouse-core/audits/accessibility/aria-valid-attr-value.js | description": {
    "message": "Palīgtehnoloģijas, piemēram, ekrāna lasītāji, nevar interpretēt ARIA atribūtus ar nederīgām vērtībām. [Uzziniet vairāk](https://web.dev/aria-valid-attr-value/)."
  },
  "lighthouse-core/audits/accessibility/aria-valid-attr-value.js | failureTitle": {
    "message": "Atribūtiem `[aria-*]` nav derīgu vērtību"
  },
  "lighthouse-core/audits/accessibility/aria-valid-attr-value.js | title": {
    "message": "Atribūtiem `[aria-*]` ir derīgas vērtības"
  },
  "lighthouse-core/audits/accessibility/aria-valid-attr.js | description": {
    "message": "Palīgtehnoloģijas, piemēram, ekrāna lasītāji, nevar interpretēt ARIA atribūtus ar nederīgiem nosaukumiem. [Uzziniet vairāk](https://web.dev/aria-valid-attr/)."
  },
  "lighthouse-core/audits/accessibility/aria-valid-attr.js | failureTitle": {
    "message": "Atribūti `[aria-*]` nav derīgi vai ir kļūdaini uzrakstīti"
  },
  "lighthouse-core/audits/accessibility/aria-valid-attr.js | title": {
    "message": "Atribūti `[aria-*]` ir derīgi un pareizi uzrakstīti"
  },
  "lighthouse-core/audits/accessibility/axe-audit.js | failingElementsHeader": {
    "message": "Nederīgi elementi"
  },
  "lighthouse-core/audits/accessibility/button-name.js | description": {
    "message": "Ja pogai nav atbilstoša nosaukuma, ko var nolasīt ekrāna lasītāji, tad ekrāna lasītāji to atskaņo kā “Poga”. Tādējādi lietotāji, kuri izmanto ekrāna lasītājus, nesapratīs tās nozīmi. [Uzziniet vairāk](https://web.dev/button-name/)."
  },
  "lighthouse-core/audits/accessibility/button-name.js | failureTitle": {
    "message": "Pogām nav piekļūstamības principiem atbilstošu nosaukumu"
  },
  "lighthouse-core/audits/accessibility/button-name.js | title": {
    "message": "Pogām ir piekļūstamības principiem atbilstoši nosaukumi"
  },
  "lighthouse-core/audits/accessibility/bypass.js | description": {
    "message": "Ja nodrošināsiet iespēju apiet atkārtotu saturu, tastatūras lietotāji varēs labāk pārvietoties lapā. [Uzziniet vairāk](https://web.dev/bypass/)."
  },
  "lighthouse-core/audits/accessibility/bypass.js | failureTitle": {
    "message": "Lapā nav virsraksta, izlaišanas saites vai orientieru daļas"
  },
  "lighthouse-core/audits/accessibility/bypass.js | title": {
    "message": "Lapā ir virsraksts, izlaišanas saite vai orientieru daļa"
  },
  "lighthouse-core/audits/accessibility/color-contrast.js | description": {
    "message": "Daudziem lasītājiem ir grūti vai pat neiespējami izlasīt tekstu ar zemu kontrastu. [Uzziniet vairāk](https://web.dev/color-contrast/)."
  },
  "lighthouse-core/audits/accessibility/color-contrast.js | failureTitle": {
    "message": "Fona un priekšplāna krāsu kontrasta koeficients nav pietiekams."
  },
  "lighthouse-core/audits/accessibility/color-contrast.js | title": {
    "message": "Fona un priekšplāna krāsām ir pietiekams kontrasta koeficients"
  },
  "lighthouse-core/audits/accessibility/definition-list.js | description": {
    "message": "Ja definīciju saraksti nav marķēti pareizi, ekrāna lasītāju atskaņotais saturs var būt mulsinošs vai neprecīzs. [Uzziniet vairāk](https://web.dev/definition-list/)."
  },
  "lighthouse-core/audits/accessibility/definition-list.js | failureTitle": {
    "message": "Atribūtā `<dl>` nav ietvertas tikai pareizā secībā sakārtotas elementu `<dt>` un `<dd>` grupas, elements `<script>`, `<template>` vai `<div>`."
  },
  "lighthouse-core/audits/accessibility/definition-list.js | title": {
    "message": "Atribūtā `<dl>` ir ietvertas tikai pareizā secībā sakārtotas elementu`<dt>` un `<dd>` grupas, elements `<script>`, `<template>` vai `<div>`."
  },
  "lighthouse-core/audits/accessibility/dlitem.js | description": {
    "message": "Definīciju saraksta vienumiem (`<dt>` un `<dd>`) ir jābūt ietvertiem vecākelementā `<dl>`, lai ekrāna lasītāji tos varētu pareizi atskaņot. [Uzziniet vairāk](https://web.dev/dlitem/)."
  },
  "lighthouse-core/audits/accessibility/dlitem.js | failureTitle": {
    "message": "Definīciju saraksta vienumi netiek apvienoti elementos `<dl>`"
  },
  "lighthouse-core/audits/accessibility/dlitem.js | title": {
    "message": "Definīciju saraksta vienumi tiek apvienoti elementos `<dl>`"
  },
  "lighthouse-core/audits/accessibility/document-title.js | description": {
    "message": "Nosaukums sniedz lapas kopsavilkumu ekrāna lasītāja lietotājiem, un meklētājprogrammas lietotāji ļoti paļaujas uz to, lai noteiktu, vai lapa ir atbilstoša viņu meklēšanai. [Uzziniet vairāk](https://web.dev/document-title/)."
  },
  "lighthouse-core/audits/accessibility/document-title.js | failureTitle": {
    "message": "Dokumentā nav elementa `<title>`"
  },
  "lighthouse-core/audits/accessibility/document-title.js | title": {
    "message": "Dokumentā ir ietverts elements `<title>`"
  },
  "lighthouse-core/audits/accessibility/duplicate-id-active.js | description": {
    "message": "Visiem fokusējamiem elementiem ir jābūt unikālam `id`, lai tie būtu redzami atbalsta tehnoloģijām. [Uzziniet vairāk](https://web.dev/duplicate-id-active/)."
  },
  "lighthouse-core/audits/accessibility/duplicate-id-active.js | failureTitle": {
    "message": "`[id]` atribūti aktīvos, fokusējamos elementos nav unikāli"
  },
  "lighthouse-core/audits/accessibility/duplicate-id-active.js | title": {
    "message": "`[id]` atribūti aktīvos, fokusējamos elementos ir unikāli"
  },
  "lighthouse-core/audits/accessibility/duplicate-id-aria.js | description": {
    "message": "ARIA ID vērtībai ir jābūt unikālai, lai atbalsta tehnoloģijas neizlaistu citas instances. [Uzziniet vairāk](https://web.dev/duplicate-id-aria/)."
  },
  "lighthouse-core/audits/accessibility/duplicate-id-aria.js | failureTitle": {
    "message": "ARIA identifikatori nav unikāli"
  },
  "lighthouse-core/audits/accessibility/duplicate-id-aria.js | title": {
    "message": "ARIA identifikatori ir unikāli"
  },
  "lighthouse-core/audits/accessibility/form-field-multiple-labels.js | description": {
    "message": "Veidlapas laukus ar vairākām iezīmēm var nepareizi nolasīt atbalsta tehnoloģijas, piemēram, ekrāna lasītāji, kuri izmanto pirmo, pēdējo vai visas iezīmes. [Uzziniet vairāk](https://web.dev/form-field-multiple-labels/)."
  },
  "lighthouse-core/audits/accessibility/form-field-multiple-labels.js | failureTitle": {
    "message": "Veidlapas laukiem ir vairākas iezīmes"
  },
  "lighthouse-core/audits/accessibility/form-field-multiple-labels.js | title": {
    "message": "Nevienā veidlapas laukā nav vairāku iezīmju"
  },
  "lighthouse-core/audits/accessibility/frame-title.js | description": {
    "message": "Ekrāna lasītāji izmanto ietvaru nosaukumus, lai raksturotu ietvaru saturu. [Uzziniet vairāk](https://web.dev/frame-title/)."
  },
  "lighthouse-core/audits/accessibility/frame-title.js | failureTitle": {
    "message": "Elementiem `<frame>` vai `<iframe>` nav nosaukuma"
  },
  "lighthouse-core/audits/accessibility/frame-title.js | title": {
    "message": "Elementiem `<frame>` vai `<iframe>` ir nosaukums"
  },
  "lighthouse-core/audits/accessibility/heading-order.js | description": {
    "message": "Virsraksti, kas ir sakārtoti pareizi un neizlaižot līmeņus, atveido lapas semantisko struktūru, tādējādi atvieglojot navigāciju un izpratni atbalsta tehnoloģiju lietotājiem. [Uzziniet vairāk](https://web.dev/heading-order/)."
  },
  "lighthouse-core/audits/accessibility/heading-order.js | failureTitle": {
    "message": "Virsrakstu elementi nav atveidoti secīgi dilstošā secībā"
  },
  "lighthouse-core/audits/accessibility/heading-order.js | title": {
    "message": "Virsrakstu elementi ir atveidoti secīgi dilstošā secībā"
  },
  "lighthouse-core/audits/accessibility/html-has-lang.js | description": {
    "message": "Ja lapā nav norādīts atribūts “lang”, ekrāna lasītājā tiek pieņemts, ka lapas saturs ir noklusējuma valodā, kuru lietotājs izvēlējās, iestatot ekrāna lasītāju. Ja lapas saturs nav noklusējuma valodā, iespējams, ekrāna lasītājs tekstu neatskaņos pareizi. [Uzziniet vairāk](https://web.dev/html-has-lang/)."
  },
  "lighthouse-core/audits/accessibility/html-has-lang.js | failureTitle": {
    "message": "Tagam `<html>` nav derīga atribūta `[lang]`"
  },
  "lighthouse-core/audits/accessibility/html-has-lang.js | title": {
    "message": "Tagam `<html>` ir atribūts `[lang]`"
  },
  "lighthouse-core/audits/accessibility/html-lang-valid.js | description": {
    "message": "Ja norādīsiet derīgu [BCP 47 valodu](https://www.w3.org/International/questions/qa-choosing-language-tags#question) ), ekrāna lasītāji pareizi atskaņos tekstu. [Uzziniet vairāk](https://web.dev/html-lang-valid/)."
  },
  "lighthouse-core/audits/accessibility/html-lang-valid.js | failureTitle": {
    "message": "Tagam `<html>` nav derīgas vērtības tā atribūtam `[lang]`"
  },
  "lighthouse-core/audits/accessibility/html-lang-valid.js | title": {
    "message": "Elementam `<html>` ir derīga tā atribūta `[lang]` vērtība"
  },
  "lighthouse-core/audits/accessibility/image-alt.js | description": {
    "message": "Informatīvajiem elementiem ir nepieciešams īss, aprakstošs alternatīvais teksts. Dekoratīvajiem elementiem alternatīvo atribūtu var atstāt tukšu. [Uzziniet vairāk](https://web.dev/image-alt/)."
  },
  "lighthouse-core/audits/accessibility/image-alt.js | failureTitle": {
    "message": "Attēlu elementiem nav atribūtu `[alt]`"
  },
  "lighthouse-core/audits/accessibility/image-alt.js | title": {
    "message": "Attēlu elementiem ir atribūti `[alt]`"
  },
  "lighthouse-core/audits/accessibility/input-image-alt.js | description": {
    "message": "Ja attēls tiek izmantots kā poga `<input>`, alternatīvais teksts var sniegt informāciju par pogas nozīmi lietotājiem, kuri izmanto ekrāna lasītāju. [Uzziniet vairāk](https://web.dev/input-image-alt/)."
  },
  "lighthouse-core/audits/accessibility/input-image-alt.js | failureTitle": {
    "message": "Elementiem `<input type=\"image\">` nav teksta `[alt]`"
  },
  "lighthouse-core/audits/accessibility/input-image-alt.js | title": {
    "message": "Elementi `<input type=\"image\">` ietver tekstu `[alt]`"
  },
  "lighthouse-core/audits/accessibility/label.js | description": {
    "message": "Ja norādīsiet iezīmes, palīgtehnoloģijas, piemēram, ekrāna lasītāji, varēs pareizi atskaņot veidlapu vadīklas. [Uzziniet vairāk](https://web.dev/label/)."
  },
  "lighthouse-core/audits/accessibility/label.js | failureTitle": {
    "message": "Veidlapu elementiem nav saistīto iezīmju"
  },
  "lighthouse-core/audits/accessibility/label.js | title": {
    "message": "Veidlapu elementiem ir saistītas iezīmes"
  },
  "lighthouse-core/audits/accessibility/layout-table.js | description": {
    "message": "Tabulā, kas tiek izmantota izkārtojumam, nav ieteicams iekļaut datu elementus, piemēram, elementus “th” vai “caption”, kā arī atribūtu “summary”, jo tā var mulsināt lietotājus, kuri izmanto ekrāna lasītājus. [Uzziniet vairāk](https://web.dev/layout-table/)."
  },
  "lighthouse-core/audits/accessibility/layout-table.js | failureTitle": {
    "message": "Attēlojumam paredzētajos elementos `<table>` tiek izmantots atribūts `<th>`, `<caption>` vai `[summary]`"
  },
  "lighthouse-core/audits/accessibility/layout-table.js | title": {
    "message": "Attēlojumam paredzētajos elementos `<table>` netiek izmantots atribūts `<th>`, `<caption>` vai `[summary]`"
  },
  "lighthouse-core/audits/accessibility/link-name.js | description": {
    "message": "Atšķirams, unikāls un aktivizējams saites teksts (un alternatīvais teksts attēliem, kas tiek izmantoti kā saites) nodrošina labākas navigācijas iespējas lietotājiem, kuri izmanto ekrāna lasītājus. [Uzziniet vairāk](https://web.dev/link-name/)."
  },
  "lighthouse-core/audits/accessibility/link-name.js | failureTitle": {
    "message": "Saitēm nav atšķirama nosaukuma"
  },
  "lighthouse-core/audits/accessibility/link-name.js | title": {
    "message": "Saitēm ir atšķirams nosaukums"
  },
  "lighthouse-core/audits/accessibility/list.js | description": {
    "message": "Ekrāna lasītāji nolasa sarakstus īpašā veidā. Ja saraksta struktūra ir pareiza, tiek atvieglota satura atskaņošana ekrāna lasītājā. [Uzziniet vairāk](https://web.dev/list/)."
  },
  "lighthouse-core/audits/accessibility/list.js | failureTitle": {
    "message": "Saraksti neietver tikai tos elementus `<li>` un skriptus, kas atbalsta elementus (`<script>` un `<template>`)"
  },
  "lighthouse-core/audits/accessibility/list.js | title": {
    "message": "Saraksti ietver tikai elementus `<li>` un skriptus, kas atbalsta elementus (`<script>` un `<template>`)"
  },
  "lighthouse-core/audits/accessibility/listitem.js | description": {
    "message": "Lai ekrāna lasītāji varētu pareizi atskaņot saraksta vienumus (`<li>`), tiem ir jābūt ietvertiem vecākelementos `<ul>` vai `<ol>`. [Uzziniet vairāk](https://web.dev/listitem/)."
  },
  "lighthouse-core/audits/accessibility/listitem.js | failureTitle": {
    "message": "Saraksta vienumi (`<li>`) nav ietverti vecākelementos `<ul>` vai `<ol>`"
  },
  "lighthouse-core/audits/accessibility/listitem.js | title": {
    "message": "Saraksta vienumi (`<li>`) ir ietverti vecākelementos `<ul>` vai `<ol>`"
  },
  "lighthouse-core/audits/accessibility/meta-refresh.js | description": {
    "message": "Lietotāji negaida, ka lapa tiks automātiski atsvaidzināta, un tādējādi atkal tiks pāriets uz lapas augšdaļu. Tas var būt kaitinoši vai mulsinoši. [Uzziniet vairāk](https://web.dev/meta-refresh/)."
  },
  "lighthouse-core/audits/accessibility/meta-refresh.js | failureTitle": {
    "message": "Dokumentā tiek izmantots metatags `<meta http-equiv=\"refresh\">`"
  },
  "lighthouse-core/audits/accessibility/meta-refresh.js | title": {
    "message": "Dokumentā netiek izmantots metatags “`<meta http-equiv=\"refresh\">`”"
  },
  "lighthouse-core/audits/accessibility/meta-viewport.js | description": {
    "message": "Ja tālummaiņa ir atspējota, lietotājiem ar redzes traucējumiem, kuri izmanto ekrāna palielinājumu, ir grūtības piekļūt tīmekļa lapas saturam. [Uzziniet vairāk](https://web.dev/meta-viewport/)."
  },
  "lighthouse-core/audits/accessibility/meta-viewport.js | failureTitle": {
    "message": "Parametrs `[user-scalable=\"no\"]` tiek lietots elementā `<meta name=\"viewport\">`, vai atribūts `[maximum-scale]` ir mazāks par 5"
  },
  "lighthouse-core/audits/accessibility/meta-viewport.js | title": {
    "message": "Atribūts `[user-scalable=\"no\"]` netiek izmantots elementā `<meta name=\"viewport\">`, un atribūts `[maximum-scale]` nav mazāks par 5"
  },
  "lighthouse-core/audits/accessibility/object-alt.js | description": {
    "message": "Ekrāna lasītāji nevar tulkot saturu, kas nav teksts. Ja elementiem `<object>` pievienosiet alternatīvo tekstu, ekrāna lasītāji varēs lietotājiem paziņot teksta nozīmi. [Uzziniet vairāk](https://web.dev/object-alt/)."
  },
  "lighthouse-core/audits/accessibility/object-alt.js | failureTitle": {
    "message": "Elementiem `<object>` nav teksta `[alt]`"
  },
  "lighthouse-core/audits/accessibility/object-alt.js | title": {
    "message": "Elementi `<object>` ietver tekstu `[alt]`"
  },
  "lighthouse-core/audits/accessibility/tabindex.js | description": {
    "message": "Ja vērtība ir lielāka par “0”, navigācijas secība ir noteikta. Lai gan tehniski šis risinājums ir derīgs, bieži vien tas mulsina lietotājus, kuri izmanto palīgtehnoloģijas. [Uzziniet vairāk](https://web.dev/tabindex/)."
  },
  "lighthouse-core/audits/accessibility/tabindex.js | failureTitle": {
    "message": "Dažiem elementiem atribūta “`[tabindex]`” vērtība ir lielāka par 0"
  },
  "lighthouse-core/audits/accessibility/tabindex.js | title": {
    "message": "Nevienam elementam nav atribūta `[tabindex]` vērtības, kas augstāka par 0"
  },
  "lighthouse-core/audits/accessibility/td-headers-attr.js | description": {
    "message": "Ekrāna lasītāju funkcijas atvieglo pārvietošanos tabulās. Ja elementa `<td>` šūnās, kas izmanto atribūtu `[headers]`, ir atsauces tikai uz citām šūnām tajā pašā tabulā, tiek nodrošināta labāka pieredze lietotājiem, kuri izmanto ekrāna lasītājus. [Uzziniet vairāk](https://web.dev/td-headers-attr/)."
  },
  "lighthouse-core/audits/accessibility/td-headers-attr.js | failureTitle": {
    "message": "Elementa `<table>` šūnās, kuras izmanto atribūtu `[headers]`, ir atsauces uz elementu `id`, kas netika atrasts tajā pašā tabulā."
  },
  "lighthouse-core/audits/accessibility/td-headers-attr.js | title": {
    "message": "Elementa `<table>` šūnās, kuras izmanto atribūtu `[headers]`, ir atsauces uz citām šūnām tajā pašā tabulā."
  },
  "lighthouse-core/audits/accessibility/th-has-data-cells.js | description": {
    "message": "Ekrāna lasītāju funkcijas atvieglo pārvietošanos tabulās. Ja tabulu virsrakstos vienmēr ir atsauces uz citām šūnām, tas var nodrošināt labāku pieredzi lietotājiem, kuri izmanto ekrāna lasītājus. [Uzziniet vairāk](https://web.dev/th-has-data-cells/)."
  },
  "lighthouse-core/audits/accessibility/th-has-data-cells.js | failureTitle": {
    "message": "Elementi `<th>` un elementi ar atribūtu `[role=\"columnheader\"/\"rowheader\"]` neietver to aprakstītās datu šūnas"
  },
  "lighthouse-core/audits/accessibility/th-has-data-cells.js | title": {
    "message": "Elementi `<th>` un elementi ar atribūtu `[role=\"columnheader\"/\"rowheader\"]` ietver to aprakstītās datu šūnas"
  },
  "lighthouse-core/audits/accessibility/valid-lang.js | description": {
    "message": "Ja elementos norādīsiet derīgu [BCP 47 valodu](https://www.w3.org/International/questions/qa-choosing-language-tags#question), ekrāna lasītājs pareizi atskaņos tekstu. [Uzziniet vairāk](https://web.dev/valid-lang/)."
  },
  "lighthouse-core/audits/accessibility/valid-lang.js | failureTitle": {
    "message": "Atribūtiem `[lang]` nav derīgas vērtības"
  },
  "lighthouse-core/audits/accessibility/valid-lang.js | title": {
    "message": "Atribūtiem `[lang]` ir derīga vērtība"
  },
  "lighthouse-core/audits/accessibility/video-caption.js | description": {
    "message": "Ja videoklipam ir subtitri, nedzirdīgi lietotāji un lietotāji ar dzirdes traucējumiem varēs vieglāk piekļūt informācijai. [Uzziniet vairāk](https://web.dev/video-caption/)."
  },
  "lighthouse-core/audits/accessibility/video-caption.js | failureTitle": {
    "message": "Elementi `<video>` neietver elementu `<track>` ar parametru `[kind=\"captions\"]`"
  },
  "lighthouse-core/audits/accessibility/video-caption.js | title": {
    "message": "Elementi `<video>` ietver elementu `<track>` ar parametru `[kind=\"captions\"]`"
  },
  "lighthouse-core/audits/accessibility/video-description.js | description": {
    "message": "Audio aprakstos ir noderīga, videoklipos neiekļauta informācija, piemēram, sejas izteiksmes un ainas. [Uzziniet vairāk](https://web.dev/video-description/)."
  },
  "lighthouse-core/audits/accessibility/video-description.js | failureTitle": {
    "message": "Elementi `<video>` neietver elementu `<track>` ar parametru `[kind=\"description\"]`"
  },
  "lighthouse-core/audits/accessibility/video-description.js | title": {
    "message": "Elementi `<video>` ietver elementu `<track>` ar parametru `[kind=\"description\"]`"
  },
  "lighthouse-core/audits/apple-touch-icon.js | description": {
    "message": "Lai iegūtu ideālu izskatu iOS ierīcē, lietotājiem pievienojot progresīvo tīmekļa lietotni sākuma ekrānam, definējiet atribūtu `apple-touch-icon`. Tam ir jānorāda uz necaurspīdīgu 192 pikseļu (vai 180 pikseļu) kvadrātveida PNG. [Uzziniet vairāk](https://web.dev/apple-touch-icon/)."
  },
  "lighthouse-core/audits/apple-touch-icon.js | failureTitle": {
    "message": "Netiek nodrošināts derīgs atribūts “`apple-touch-icon`”"
  },
  "lighthouse-core/audits/apple-touch-icon.js | precomposedWarning": {
    "message": "Atribūts “`apple-touch-icon-precomposed`” ir novecojis; ieteicams izmantot atribūtu “`apple-touch-icon`”."
  },
  "lighthouse-core/audits/apple-touch-icon.js | title": {
    "message": "Nodrošina derīgu atribūtu “`apple-touch-icon`”"
  },
  "lighthouse-core/audits/bootup-time.js | chromeExtensionsWarning": {
    "message": "Chrome paplašinājumi negatīvi ietekmē šīs lapas ielādes veiktspēju. Mēģiniet lapas pārbaudi veikt inkognito režīmā vai no Chrome profila bez paplašinājumiem."
  },
  "lighthouse-core/audits/bootup-time.js | columnScriptEval": {
    "message": "Skripta novērtēšana"
  },
  "lighthouse-core/audits/bootup-time.js | columnScriptParse": {
    "message": "Skriptu parsēšana"
  },
  "lighthouse-core/audits/bootup-time.js | columnTotal": {
    "message": "Kopējais centrālā procesora laiks"
  },
  "lighthouse-core/audits/bootup-time.js | description": {
    "message": "Ieteicams samazināt laiku, kas tiek izmantots JS parsēšanai, kompilēšanai un izpildei. Iespējams, konstatēsiet, ka ir noderīgi izmantot mazākas JS lietderīgās slodzes. [Uzziniet vairāk](https://web.dev/bootup-time/)."
  },
  "lighthouse-core/audits/bootup-time.js | failureTitle": {
    "message": "JavaScript izpildes laika samazināšana"
  },
  "lighthouse-core/audits/bootup-time.js | title": {
    "message": "JavaScript izpildes laiks"
  },
  "lighthouse-core/audits/byte-efficiency/duplicated-javascript.js | description": {
    "message": "Noņemiet lielus, dublētus JavaScript moduļus no pakām, lai samazinātu nevajadzīgu baitu apjomu, ko patērē tīkla darbība. "
  },
  "lighthouse-core/audits/byte-efficiency/duplicated-javascript.js | title": {
    "message": "Noņemiet dublētos moduļus JavaScript pakās"
  },
  "lighthouse-core/audits/byte-efficiency/efficient-animated-content.js | description": {
    "message": "Lieli GIF attēli nav efektīvi animēta satura rādīšanai. Animācijām ieteicams izmantot MPEG4/WebM video, bet statiskiem attēliem — PNG/WebP, nevis GIF, lai samazinātu tīkla lietojumu (baitos). [Uzziniet vairāk](https://web.dev/efficient-animated-content/)."
  },
  "lighthouse-core/audits/byte-efficiency/efficient-animated-content.js | title": {
    "message": "Izmantojiet video failu formātus animētam saturam"
  },
  "lighthouse-core/audits/byte-efficiency/legacy-javascript.js | description": {
    "message": "Polyfill elementi un pārveidošana ļauj mantotajās pārlūkprogrammās izmantot jaunas JavaScript funkcijas. Tomēr modernās pārlūkprogrammās daudzi no tiem nav nepieciešami. JavaScript pakai pielāgojiet modernu skripta izvietošanas stratēģiju, izmantojot moduļa/bez moduļa funkcijas noteikšanu, lai samazinātu uz modernām pārlūkprogrammām nosūtīta koda apjomu, vienlaikus nodrošinot atbalstu mantotām pārlūkprogrammām. [Uzziniet vairāk](https://philipwalton.com/articles/deploying-es2015-code-in-production-today/)."
  },
  "lighthouse-core/audits/byte-efficiency/legacy-javascript.js | title": {
    "message": "Novērsiet mantotā JavaScript koda izmantošanu modernos pārlūkos"
  },
  "lighthouse-core/audits/byte-efficiency/offscreen-images.js | description": {
    "message": "Lai samazinātu laiku līdz interaktivitātei, ārpus ekrāna attēlus un paslēptos attēlus ar lēnu ielādi ieteicams atlikt līdz visu svarīgo resursu ielādes pabeigšanai. [Uzziniet vairāk](https://web.dev/offscreen-images/)."
  },
  "lighthouse-core/audits/byte-efficiency/offscreen-images.js | title": {
    "message": "Ārpus ekrāna esošo attēlu atlikšana"
  },
  "lighthouse-core/audits/byte-efficiency/render-blocking-resources.js | description": {
    "message": "Resursi bloķē jūsu lapas pirmo satura atveidojumu. Ieteicams rādīt svarīgos JS/CSS iekļautā veidā un atteikties no visiem nesvarīgajiem JS/stiliem. [Uzziniet vairāk](https://web.dev/render-blocking-resources/)."
  },
  "lighthouse-core/audits/byte-efficiency/render-blocking-resources.js | title": {
    "message": "Samaziniet resursus, kas bloķē renderēšanu"
  },
  "lighthouse-core/audits/byte-efficiency/total-byte-weight.js | description": {
    "message": "Lielas tīkla lietderīgās slodzes izmaksā lietotājiem īstu naudu un ir cieši saistītas ar ilgu ielādes laiku. [Uzziniet vairāk](https://web.dev/total-byte-weight/)."
  },
  "lighthouse-core/audits/byte-efficiency/total-byte-weight.js | displayValue": {
    "message": "Kopējais lielums bija {totalBytes, number, bytes} KiB"
  },
  "lighthouse-core/audits/byte-efficiency/total-byte-weight.js | failureTitle": {
    "message": "Pārāk lielas tīkla lietderīgās slodzes nepieļaušana"
  },
  "lighthouse-core/audits/byte-efficiency/total-byte-weight.js | title": {
    "message": "Nepieļauj pārāk lielu tīkla lietderīgo slodzi"
  },
  "lighthouse-core/audits/byte-efficiency/unminified-css.js | description": {
    "message": "Samazinot CSS failus, var samazināties tīkla lietderīgā slodze. [Uzziniet vairāk](https://web.dev/unminified-css/)."
  },
  "lighthouse-core/audits/byte-efficiency/unminified-css.js | title": {
    "message": "Samaziniet CSS"
  },
  "lighthouse-core/audits/byte-efficiency/unminified-javascript.js | description": {
    "message": "Samazinot JavaScript failus, var samazināties lietderīgās slodzes apjomi un skriptu parsēšanas laiks. [Uzziniet vairāk](https://web.dev/unminified-javascript/)."
  },
  "lighthouse-core/audits/byte-efficiency/unminified-javascript.js | title": {
    "message": "JavaScript·samazināšana"
  },
  "lighthouse-core/audits/byte-efficiency/unused-css-rules.js | description": {
    "message": "Noņemiet stila lapās kārtulas, kas nedarbojas, un atlieciet pirmajā ekrāna saturā neizmantotā CSS ielādi, lai samazinātu tīkla aktivitātes nevajadzīgi izmantoto baitu apjomu. [Uzziniet vairāk](https://web.dev/unused-css-rules/)."
  },
  "lighthouse-core/audits/byte-efficiency/unused-css-rules.js | title": {
    "message": "Noņemt neizmantoto CSS"
  },
  "lighthouse-core/audits/byte-efficiency/unused-javascript.js | description": {
    "message": "Noņemiet neizmantoto JavaScript, lai samazinātu tīkla aktivitātes izmantoto baitu apjomu. [Uzziniet vairāk](https://web.dev/unused-javascript/)."
  },
  "lighthouse-core/audits/byte-efficiency/unused-javascript.js | title": {
    "message": "Noņemiet neizmantoto JavaScript"
  },
  "lighthouse-core/audits/byte-efficiency/uses-long-cache-ttl.js | description": {
    "message": "Iestatot ilgu kešatmiņas mūžu, lapas atkārtoti apmeklējumi varētu paātrināties. [Uzziniet vairāk](https://web.dev/uses-long-cache-ttl/)."
  },
  "lighthouse-core/audits/byte-efficiency/uses-long-cache-ttl.js | displayValue": {
    "message": "{itemCount,plural, =1{Atrasts 1 resurss}zero{Atrasti # resursi}one{Atrasts # resurss}other{Atrasti # resursi}}"
  },
  "lighthouse-core/audits/byte-efficiency/uses-long-cache-ttl.js | failureTitle": {
    "message": "Statisko elementu noteikšana, izmantojot efektīvu kešatmiņas politiku"
  },
  "lighthouse-core/audits/byte-efficiency/uses-long-cache-ttl.js | title": {
    "message": "Efektīvas kešatmiņas politikas izmantošana statiskiem elementiem"
  },
  "lighthouse-core/audits/byte-efficiency/uses-optimized-images.js | description": {
    "message": "Optimizēti attēli tiek ielādēti ātrāk un izmanto mazāku mobilo datu apjomu. [Uzziniet vairāk](https://web.dev/uses-optimized-images/)."
  },
  "lighthouse-core/audits/byte-efficiency/uses-optimized-images.js | title": {
    "message": "Efektīva attēlu kodēšana"
  },
  "lighthouse-core/audits/byte-efficiency/uses-responsive-images.js | description": {
    "message": "Rādiet atbilstoša izmēra attēlus, lai tiktu izmantots mazāks mobilo datu apjoms un tiktu uzlabots ielādes laiks. [Uzziniet vairāk](https://web.dev/uses-responsive-images/)."
  },
  "lighthouse-core/audits/byte-efficiency/uses-responsive-images.js | title": {
    "message": "Atbilstoša lieluma attēli"
  },
  "lighthouse-core/audits/byte-efficiency/uses-text-compression.js | description": {
    "message": "Lai samazinātu kopējo tīkla lietojumu (baitos), ieteicams izmantot saspiešanu (Gzip, Deflate vai Brotli). [Uzziniet vairāk](https://web.dev/uses-text-compression/)."
  },
  "lighthouse-core/audits/byte-efficiency/uses-text-compression.js | title": {
    "message": "Iespējojiet teksta saspiešanu"
  },
  "lighthouse-core/audits/byte-efficiency/uses-webp-images.js | description": {
    "message": "Tādi attēlu formāti kā JPEG 2000, JPEG XR un WebP bieži ir veiksmīgāk saspiežami nekā PNG vai JPEG. Tas nozīmē ātrāku lejupielādi un mazāku datu patēriņu. [Uzziniet vairāk](https://web.dev/uses-webp-images/)."
  },
  "lighthouse-core/audits/byte-efficiency/uses-webp-images.js | title": {
    "message": "Rādiet attēlus nākamās paaudzes formātos"
  },
  "lighthouse-core/audits/content-width.js | description": {
    "message": "Ja lietotnes satura platums neatbilst skatvietas platumam, lietotne var nebūt optimizēta mobilo ierīču ekrāniem. [Uzziniet vairāk](https://web.dev/content-width/)."
  },
  "lighthouse-core/audits/content-width.js | explanation": {
    "message": "Skatvietas izmērs ({innerWidth} px) neatbilst loga izmēram ({outerWidth} px)."
  },
  "lighthouse-core/audits/content-width.js | failureTitle": {
    "message": "Satura izmērs nav pareizs, salīdzinot ar skatvietu"
  },
  "lighthouse-core/audits/content-width.js | title": {
    "message": "Satura izmērs ir pareizs, salīdzinot ar skatvietu"
  },
  "lighthouse-core/audits/critical-request-chains.js | description": {
    "message": "Metrika “Kritisko pieprasījumu ķēdes” tālāk parāda, kuri resursi ir ielādēti ar augstāko prioritāti. Lai uzlabotu lapas ielādi, ieteicams samazināt ķēžu garumu, samazināt resursu lejupielādes apjomu vai atlikt nevajadzīgo resursu lejupielādi. [Uzziniet vairāk](https://web.dev/critical-request-chains/)."
  },
  "lighthouse-core/audits/critical-request-chains.js | displayValue": {
    "message": "{itemCount,plural, =1{Atrasta 1 ķēde}zero{Atrastas # ķēdes}one{Atrasta # ķēde}other{Atrastas # ķēdes}}"
  },
  "lighthouse-core/audits/critical-request-chains.js | title": {
    "message": "Novērsiet kritisko pieprasījumu ķēdes"
  },
  "lighthouse-core/audits/deprecations.js | columnDeprecate": {
    "message": "Pārtraukšana/brīdinājums"
  },
  "lighthouse-core/audits/deprecations.js | columnLine": {
    "message": "Rindiņa"
  },
  "lighthouse-core/audits/deprecations.js | description": {
    "message": "Novecojušas saskarnes API laika gaitā tiks noņemtas no pārlūkprogrammas. [Uzziniet vairāk](https://web.dev/deprecations/)."
  },
  "lighthouse-core/audits/deprecations.js | displayValue": {
    "message": "{itemCount,plural, =1{Atrasts 1 brīdinājums}zero{Atrasti # brīdinājumi}one{Atrasts # brīdinājums}other{Atrasti # brīdinājumi}}"
  },
  "lighthouse-core/audits/deprecations.js | failureTitle": {
    "message": "Tiek izmantotas novecojušas saskarnes API"
  },
  "lighthouse-core/audits/deprecations.js | title": {
    "message": "Nav atļautas novecojušas saskarnes API"
  },
  "lighthouse-core/audits/dobetterweb/appcache-manifest.js | description": {
    "message": "Lietojumprogrammas kešatmiņa ir novecojusi. [Uzziniet vairāk](https://web.dev/appcache-manifest/)."
  },
  "lighthouse-core/audits/dobetterweb/appcache-manifest.js | displayValue": {
    "message": "Atrasts parametrs “{AppCacheManifest}”"
  },
  "lighthouse-core/audits/dobetterweb/appcache-manifest.js | failureTitle": {
    "message": "Tiek izmantota lietojumprogrammas kešatmiņa"
  },
  "lighthouse-core/audits/dobetterweb/appcache-manifest.js | title": {
    "message": "Netiek izmantota lietojumprogrammas kešatmiņa"
  },
  "lighthouse-core/audits/dobetterweb/charset.js | description": {
    "message": "Ir nepieciešama rakstzīmju kodēšanas deklarācija. To var ietvert tagā <meta> HTML koda pirmajos 1024 baitos vai satura veida HTTP atbildes galvenē. [Uzziniet vairāk](https://web.dev/charset/)."
  },
  "lighthouse-core/audits/dobetterweb/charset.js | failureTitle": {
    "message": "Trūkst rakstzīmju kopuma deklarācijas, vai HTML kodā tā ir ietverta par tālu"
  },
  "lighthouse-core/audits/dobetterweb/charset.js | title": {
    "message": "Pareizi definēta rakstzīmju kopa"
  },
  "lighthouse-core/audits/dobetterweb/doctype.js | description": {
    "message": "Ja norādāt DOCTYPE, pārlūkprogramma nevar pārslēgties uz saderības režīmu. [Uzziniet vairāk](https://web.dev/doctype/)."
  },
  "lighthouse-core/audits/dobetterweb/doctype.js | explanationBadDoctype": {
    "message": "DOCTYPE nosaukumam jābūt mazo burtu virknei “`html`”."
  },
  "lighthouse-core/audits/dobetterweb/doctype.js | explanationNoDoctype": {
    "message": "Dokumentam ir jāietver DOCTYPE."
  },
  "lighthouse-core/audits/dobetterweb/doctype.js | explanationPublicId": {
    "message": "Paredzamais publiskais ID būs tukša virkne."
  },
  "lighthouse-core/audits/dobetterweb/doctype.js | explanationSystemId": {
    "message": "Paredzamais sistēmas ID būs tukša virkne."
  },
  "lighthouse-core/audits/dobetterweb/doctype.js | failureTitle": {
    "message": "Lapai trūkst HTML DOCTYPE, tāpēc tiek aktivizēts saderības režīms"
  },
  "lighthouse-core/audits/dobetterweb/doctype.js | title": {
    "message": "Lapā ir HTML DOCTYPE"
  },
  "lighthouse-core/audits/dobetterweb/dom-size.js | columnStatistic": {
    "message": "Statistikas dati"
  },
  "lighthouse-core/audits/dobetterweb/dom-size.js | columnValue": {
    "message": "Vērtība"
  },
  "lighthouse-core/audits/dobetterweb/dom-size.js | description": {
    "message": "Liels DOM koks palielina atmiņas lietojumu, paildzina [stila aprēķinus](https://developers.google.com/web/fundamentals/performance/rendering/reduce-the-scope-and-complexity-of-style-calculations) un izraisa dārgu [izkārtojuma plūduma sakārtošanu](https://developers.google.com/speed/articles/reflow). [Uzziniet vairāk](https://web.dev/dom-size/)."
  },
  "lighthouse-core/audits/dobetterweb/dom-size.js | displayValue": {
    "message": "{itemCount,plural, =1{1 elements}zero{# elementu}one{# elements}other{# elementi}}"
  },
  "lighthouse-core/audits/dobetterweb/dom-size.js | failureTitle": {
    "message": "Pārāk lielu DOM izmēru nepieļaušana"
  },
  "lighthouse-core/audits/dobetterweb/dom-size.js | statisticDOMDepth": {
    "message": "Maksimālais DOM dziļums"
  },
  "lighthouse-core/audits/dobetterweb/dom-size.js | statisticDOMElements": {
    "message": "DOM elementu kopskaits"
  },
  "lighthouse-core/audits/dobetterweb/dom-size.js | statisticDOMWidth": {
    "message": "Maksimālais pakārtoto elementu skaits"
  },
  "lighthouse-core/audits/dobetterweb/dom-size.js | title": {
    "message": "Nepieļauj pārāk lielus DOM izmērus"
  },
  "lighthouse-core/audits/dobetterweb/external-anchors-use-rel-noopener.js | columnFailingAnchors": {
    "message": "Nederīgi enkuri"
  },
  "lighthouse-core/audits/dobetterweb/external-anchors-use-rel-noopener.js | description": {
    "message": "Pievienojiet parametru `rel=\"noopener\"` vai `rel=\"noreferrer\"` jebkurām ārējām saitēm, lai uzlabotu veiktspēju un novērstu drošības ievainojamību. [Uzziniet vairāk](https://web.dev/external-anchors-use-rel-noopener/)."
  },
  "lighthouse-core/audits/dobetterweb/external-anchors-use-rel-noopener.js | failureTitle": {
    "message": "Saites uz savstarpējās izcelsmes galamērķiem nav drošas"
  },
  "lighthouse-core/audits/dobetterweb/external-anchors-use-rel-noopener.js | title": {
    "message": "Saites uz savstarpējās izcelsmes galamērķiem ir drošas"
  },
  "lighthouse-core/audits/dobetterweb/external-anchors-use-rel-noopener.js | warning": {
    "message": "Nevar noteikt enkura ({anchorHTML}) galamērķi. Ja to neizmantojat kā hipersaiti, apsveriet galamērķa noņemšanu (target=_blank)."
  },
  "lighthouse-core/audits/dobetterweb/geolocation-on-start.js | description": {
    "message": "Lietotājus mulsina un rada neuzticību vietnes, kas pieprasa viņu atrašanās vietu bez konteksta. Tā vietā ieteicams saistīt pieprasījumu ar lietotāja darbību. [Uzziniet vairāk](https://web.dev/geolocation-on-start/)."
  },
  "lighthouse-core/audits/dobetterweb/geolocation-on-start.js | failureTitle": {
    "message": "Tiek pieprasīta ģeogrāfiskās atrašanās vietas noteikšanas atļauja lapas ielādei"
  },
  "lighthouse-core/audits/dobetterweb/geolocation-on-start.js | title": {
    "message": "Netiek pieprasīta ģeogrāfiskās atrašanās vietas noteikšanas atļauja lapas ielādei"
  },
  "lighthouse-core/audits/dobetterweb/js-libraries.js | columnVersion": {
    "message": "Versija"
  },
  "lighthouse-core/audits/dobetterweb/js-libraries.js | description": {
    "message": "Šajā lapā tika noteiktas visas JavaScript priekšgalsistēmas bibliotēkas. [Uzziniet vairāk](https://web.dev/js-libraries/)."
  },
  "lighthouse-core/audits/dobetterweb/js-libraries.js | title": {
    "message": "Noteiktās JavaScript bibliotēkas"
  },
  "lighthouse-core/audits/dobetterweb/no-document-write.js | description": {
    "message": "Lietotājiem, kuriem ir lēns savienojums, ārējie skripti, kas ir dinamiski ievadīti, izmantojot elementu “`document.write()`”, var ievērojami aizkavēt lapas ielādi. [Uzziniet vairāk](https://web.dev/no-document-write/)."
  },
  "lighthouse-core/audits/dobetterweb/no-document-write.js | failureTitle": {
    "message": "Izvairieties no: `document.write()`"
  },
  "lighthouse-core/audits/dobetterweb/no-document-write.js | title": {
    "message": "Netiek izmantots elements “`document.write()`”"
  },
  "lighthouse-core/audits/dobetterweb/no-vulnerable-libraries.js | columnSeverity": {
    "message": "Vislielākā nozīme"
  },
  "lighthouse-core/audits/dobetterweb/no-vulnerable-libraries.js | columnVersion": {
    "message": "Bibliotēkas versija"
  },
  "lighthouse-core/audits/dobetterweb/no-vulnerable-libraries.js | columnVuln": {
    "message": "Ievainojamības gadījumu skaits"
  },
  "lighthouse-core/audits/dobetterweb/no-vulnerable-libraries.js | description": {
    "message": "Dažos trešo pušu skriptos var būt zināma drošības ievainojamība, kuras uzbrucēji viegli identificē un izmanto. [Uzziniet vairāk](https://web.dev/no-vulnerable-libraries/)."
  },
  "lighthouse-core/audits/dobetterweb/no-vulnerable-libraries.js | displayValue": {
    "message": "{itemCount,plural, =1{Konstatēta 1 ievainojamība}zero{Konstatētas # ievainojamības}one{Konstatēta # ievainojamība}other{Konstatētas # ievainojamības}}"
  },
  "lighthouse-core/audits/dobetterweb/no-vulnerable-libraries.js | failureTitle": {
    "message": "Ietver JavaScript priekšgalsistēmas bibliotēkas ar zināmu drošības ievainojamību"
  },
  "lighthouse-core/audits/dobetterweb/no-vulnerable-libraries.js | rowSeverityHigh": {
    "message": "Augsts"
  },
  "lighthouse-core/audits/dobetterweb/no-vulnerable-libraries.js | rowSeverityLow": {
    "message": "Zems"
  },
  "lighthouse-core/audits/dobetterweb/no-vulnerable-libraries.js | rowSeverityMedium": {
    "message": "Vidējs"
  },
  "lighthouse-core/audits/dobetterweb/no-vulnerable-libraries.js | title": {
    "message": "Nepieļauj JavaScript priekšgalsistēmas bibliotēkas ar zināmām drošības ievainojamībām"
  },
  "lighthouse-core/audits/dobetterweb/notification-on-start.js | description": {
    "message": "Lietotājus mulsina un viņiem rada neuzticību vietnes, kas pieprasa sūtīt paziņojumus bez konteksta. Tā vietā ieteicams saistīt pieprasījumu ar lietotāja žestiem. [Uzziniet vairāk](https://web.dev/notification-on-start/)."
  },
  "lighthouse-core/audits/dobetterweb/notification-on-start.js | failureTitle": {
    "message": "Tiek pieprasīta paziņojumu atļauja lapas ielādei"
  },
  "lighthouse-core/audits/dobetterweb/notification-on-start.js | title": {
    "message": "Netiek pieprasīta paziņojumu atļauja lapas ielādei"
  },
  "lighthouse-core/audits/dobetterweb/password-inputs-can-be-pasted-into.js | description": {
    "message": "Paroles ielīmēšanas novēršana neatbilst labai drošības politikai. [Uzziniet vairāk](https://web.dev/password-inputs-can-be-pasted-into/)."
  },
  "lighthouse-core/audits/dobetterweb/password-inputs-can-be-pasted-into.js | failureTitle": {
    "message": "Neļauj lietotājiem ielīmēt paroles laukos"
  },
  "lighthouse-core/audits/dobetterweb/password-inputs-can-be-pasted-into.js | title": {
    "message": "Ļauj lietotājiem ielīmēt paroles laukos"
  },
  "lighthouse-core/audits/dobetterweb/uses-http2.js | columnProtocol": {
    "message": "Protokols"
  },
  "lighthouse-core/audits/dobetterweb/uses-http2.js | description": {
    "message": "HTTP/2 piedāvā daudzas priekšrocības salīdzinājumā ar HTTP/1.1, tostarp binārās galvenes, multipleksēšanu un servera tiešu darbību (server push). [Uzziniet vairāk](https://web.dev/uses-http2/)."
  },
  "lighthouse-core/audits/dobetterweb/uses-http2.js | displayValue": {
    "message": "{itemCount,plural, =1{1 pieprasījums nav parādīts, izmantojot HTTP/2}zero{# pieprasījumi nav parādīti, izmantojot HTTP/2}one{# pieprasījums nav parādīts, izmantojot HTTP/2}other{# pieprasījumi nav parādīti, izmantojot HTTP/2}}"
  },
  "lighthouse-core/audits/dobetterweb/uses-http2.js | title": {
    "message": "Use HTTP/2"
  },
  "lighthouse-core/audits/dobetterweb/uses-passive-event-listeners.js | description": {
    "message": "Llai uzlabotu savas lapas ritināšanas veiktspēju, ieteicams atzīmēt pieskārienu un peles ritentiņa notikumu uztvērējus kā “`passive`”. [Uzziniet vairāk](https://web.dev/uses-passive-event-listeners/)."
  },
  "lighthouse-core/audits/dobetterweb/uses-passive-event-listeners.js | failureTitle": {
    "message": "Netiek izmantoti pasīvie klausītāji, lai uzlabotu ritināšanas veiktspēju"
  },
  "lighthouse-core/audits/dobetterweb/uses-passive-event-listeners.js | title": {
    "message": "Tiek izmantoti pasīvie klausītāji, lai uzlabotu ritināšanas veiktspēju"
  },
  "lighthouse-core/audits/errors-in-console.js | columnDesc": {
    "message": "Apraksts"
  },
  "lighthouse-core/audits/errors-in-console.js | description": {
    "message": "Konsolē reģistrētās kļūdas norāda uz neatrisinātām problēmām. Tās var rasties no tīkla pieprasījuma kļūmēm un citām pārlūkprogrammas problēmām. [Uzzināt vairāk](https://web.dev/errors-in-console/)"
  },
  "lighthouse-core/audits/errors-in-console.js | failureTitle": {
    "message": "Pārlūkprogrammas kļūdas tika reģistrētas konsolē"
  },
  "lighthouse-core/audits/errors-in-console.js | title": {
    "message": "Neviena pārlūkprogrammas kļūda nav reģistrēta konsolē"
  },
  "lighthouse-core/audits/font-display.js | description": {
    "message": "Izmantojiet fonta rādīšanas CSS funkciju, lai lietotāji tīmekļa fontu ielādes laikā varētu redzēt tekstu. [Uzziniet vairāk](https://web.dev/font-display/)."
  },
  "lighthouse-core/audits/font-display.js | failureTitle": {
    "message": "Visa teksta redzamības nodrošināšana tīmekļa fonta ielādes laikā"
  },
  "lighthouse-core/audits/font-display.js | title": {
    "message": "Tīmekļa fonta ielādes laikā viss teksts paliek redzams"
  },
  "lighthouse-core/audits/font-display.js | undeclaredFontOriginWarning": {
    "message": "{fontCountForOrigin,plural, =1{Lighthouse nevarēja automātiski pārbaudīt `font-display` vērtību no šī avota: {fontOrigin}.}zero{Lighthouse nevarēja automātiski pārbaudīt `font-display` vērtības no šī avota: {fontOrigin}.}one{Lighthouse nevarēja automātiski pārbaudīt `font-display` vērtības no šī avota: {fontOrigin}.}other{Lighthouse nevarēja automātiski pārbaudīt `font-display` vērtības no šī avota: {fontOrigin}.}}"
  },
  "lighthouse-core/audits/image-aspect-ratio.js | columnActual": {
    "message": "Malu attiecība (faktiskā)"
  },
  "lighthouse-core/audits/image-aspect-ratio.js | columnDisplayed": {
    "message": "Malu attiecība (attēlotā)"
  },
  "lighthouse-core/audits/image-aspect-ratio.js | description": {
    "message": "Attēla parādīšanas izmēriem jāatbilst dabiskajai malu attiecībai. [Uzziniet vairāk](https://web.dev/image-aspect-ratio/)."
  },
  "lighthouse-core/audits/image-aspect-ratio.js | failureTitle": {
    "message": "Tiek rādīti attēli ar nepareizu malu attiecību"
  },
  "lighthouse-core/audits/image-aspect-ratio.js | title": {
    "message": "Tiek rādīti attēli ar pareizu malu attiecību"
  },
  "lighthouse-core/audits/image-aspect-ratio.js | warningCompute": {
    "message": "Nederīga attēla lieluma informācija: {url}"
  },
  "lighthouse-core/audits/image-size-responsive.js | columnActual": {
    "message": "Faktiskie izmēri"
  },
  "lighthouse-core/audits/image-size-responsive.js | columnDisplayed": {
    "message": "Attēlojuma izmēri"
  },
  "lighthouse-core/audits/image-size-responsive.js | columnExpected": {
    "message": "Paredzamie izmēri"
  },
  "lighthouse-core/audits/image-size-responsive.js | description": {
    "message": "Lai attēls būtu pēc iespējas skaidrāks, tā sākotnējiem izmēriem ir jābūt proporcionāliem attēlojuma lielumam un pikseļu attiecībai. [Uzziniet vairāk](https://web.dev/serve-responsive-images/)."
  },
  "lighthouse-core/audits/image-size-responsive.js | failureTitle": {
    "message": "Attēli tiek rādīti zemā izšķirtspējā"
  },
  "lighthouse-core/audits/image-size-responsive.js | title": {
    "message": "Attēli tiek rādīti piemērotā izšķirtspējā"
  },
  "lighthouse-core/audits/installable-manifest.js | description": {
    "message": "Pārlūkprogrammās var aktīvi rādīt lietotājiem uzvednes ar ierosinājumu pievienot jūsu lietotni sākuma ekrānam. Tādējādi var izdoties palielināt iesaisti. [Uzziniet vairāk](https://web.dev/installable-manifest/)."
  },
  "lighthouse-core/audits/installable-manifest.js | failureTitle": {
    "message": "Tīmekļa lietotnes manifests neatbilst instalējamības prasībām"
  },
  "lighthouse-core/audits/installable-manifest.js | title": {
    "message": "Tīmekļa lietotnes manifests atbilst instalējamības prasībām"
  },
  "lighthouse-core/audits/is-on-https.js | allowed": {
    "message": "Atļauts"
  },
  "lighthouse-core/audits/is-on-https.js | blocked": {
    "message": "Bloķēts"
  },
  "lighthouse-core/audits/is-on-https.js | columnInsecureURL": {
    "message": "Nedrošs URL"
  },
  "lighthouse-core/audits/is-on-https.js | columnResolution": {
    "message": "Pieprasījuma atrisinājums"
  },
  "lighthouse-core/audits/is-on-https.js | description": {
    "message": "Visas vietnes ir jāaizsargā ar protokolu HTTPS, pat ja tajās netiek apstrādāti sensitīvi dati. Tostarp jāizvairās no [jaukta satura](https://developers.google.com/web/fundamentals/security/prevent-mixed-content/what-is-mixed-content) izmantošanas, ja daļa resursu tiek ielādēta, izmantojot HTTP protokolu, bet sākotnējais pieprasījums tiek nosūtīts, izmantojot HTTPS protokolu. HTTPS neļauj iebrucējiem manipulēt vai pasīvi uztvert sakarus starp jūsu lietotni un lietotājiem, un tas ir HTTP/2 un daudzu jaunu tīmekļa platformu saskarņu API priekšnoteikums. [Uzziniet vairāk](https://web.dev/is-on-https/)."
  },
  "lighthouse-core/audits/is-on-https.js | displayValue": {
    "message": "{itemCount,plural, =1{Noteikts 1 nedrošs pieprasījums}zero{Noteikti # nedroši pieprasījumi}one{Noteikts # nedrošs pieprasījums}other{Noteikti # nedroši pieprasījumi}}"
  },
  "lighthouse-core/audits/is-on-https.js | failureTitle": {
    "message": "Netiek izmantots protokols HTTPS"
  },
  "lighthouse-core/audits/is-on-https.js | title": {
    "message": "Tiek izmantots protokols HTTPS"
  },
  "lighthouse-core/audits/is-on-https.js | upgraded": {
    "message": "Automātiski jaunināts uz HTTPS"
  },
  "lighthouse-core/audits/is-on-https.js | warning": {
    "message": "Atļauts ar brīdinājumu"
  },
  "lighthouse-core/audits/largest-contentful-paint-element.js | description": {
    "message": "Tas ir lielākais skatvietā atveidotais satura elements. [Uzzināt vairāk](https://web.dev/lighthouse-largest-contentful-paint/)"
  },
  "lighthouse-core/audits/largest-contentful-paint-element.js | displayValue": {
    "message": "{itemCount,plural, =1{Tika atrasts viens elements}zero{Tika atrasti # elementi}one{Tika atrasts # elements}other{Tika atrasti # elementi}}"
  },
  "lighthouse-core/audits/largest-contentful-paint-element.js | title": {
    "message": "Lielākā satura marķējuma elements"
  },
  "lighthouse-core/audits/layout-shift-elements.js | columnContribution": {
    "message": "CLS daļa"
  },
  "lighthouse-core/audits/layout-shift-elements.js | description": {
    "message": "Šie DOM elementi visvairāk veicina lapas CLS."
  },
<<<<<<< HEAD
=======
  "lighthouse-core/audits/layout-shift-elements.js | displayValue": {
    "message": "{nodeCount,plural, =1{Tika atrasts viens elements}zero{Tika atrasti # elementi}one{Tika atrasts # elements}other{Tika atrasti # elementi}}"
  },
>>>>>>> 8fd7551d
  "lighthouse-core/audits/layout-shift-elements.js | title": {
    "message": "Centieties novērst lielas izkārtojuma nobīdes"
  },
  "lighthouse-core/audits/load-fast-enough-for-pwa.js | description": {
    "message": "Ātra lapas ielāde, izmantojot mobilo datu tīklu, nodrošina labu pieredzi mobilo ierīču lietotājiem. [Uzziniet vairāk](https://web.dev/load-fast-enough-for-pwa/)."
  },
  "lighthouse-core/audits/load-fast-enough-for-pwa.js | displayValueText": {
    "message": "Interaktīvais laiks: {timeInMs, number, seconds} s"
  },
  "lighthouse-core/audits/load-fast-enough-for-pwa.js | displayValueTextWithOverride": {
    "message": "Interaktīvs simulētā mobilajā tīklā {timeInMs, number, seconds} sekunžu laikā"
  },
  "lighthouse-core/audits/load-fast-enough-for-pwa.js | explanationLoadSlow": {
    "message": "Lapas ielāde ir pārāk lēna — laiks līdz interaktivitātei pārsniedz 10 sekundes. Lai uzzinātu, kā uzlabot situāciju, skatiet sadaļā “Veiktspēja” norādītās iespējas un diagnostiku."
  },
  "lighthouse-core/audits/load-fast-enough-for-pwa.js | failureTitle": {
    "message": "Lapas ielāde nav pietiekami ātra mobilajos tīklos"
  },
  "lighthouse-core/audits/load-fast-enough-for-pwa.js | title": {
    "message": "Lapas ielāde ir pietiekami ātra mobilajos tīklos"
  },
  "lighthouse-core/audits/long-tasks.js | description": {
    "message": "Šeit ir norādīti galvenā pavediena uzdevumi ar visilgāko izpildes laiku, lai palīdzētu noteikt, kuri uzdevumi visvairāk palielina ievades aizkavi. [Uzzināt vairāk](https://web.dev/long-tasks-devtools/)"
  },
  "lighthouse-core/audits/long-tasks.js | displayValue": {
    "message": "{itemCount,plural, =1{Tika atrasts # uzdevums ar ilgu izpildes laiku}zero{Tika atrasti # uzdevumi ar ilgu izpildes laiku}one{Tika atrasts # uzdevums ar ilgu izpildes laiku}other{Tika atrasti # uzdevumi ar ilgu izpildes laiku}}"
  },
  "lighthouse-core/audits/long-tasks.js | title": {
    "message": "Izvairieties no galvenā pavediena uzdevumiem ar ilgu izpildes laiku"
  },
  "lighthouse-core/audits/mainthread-work-breakdown.js | columnCategory": {
    "message": "Kategorija"
  },
  "lighthouse-core/audits/mainthread-work-breakdown.js | description": {
    "message": "Ieteicams samazināt laiku, kas tiek izmantots JS parsēšanai, kompilēšanai un izpildei. Iespējams, konstatēsiet, ka ir noderīgi izmantot mazākas JS lietderīgās slodzes. [Uzziniet vairāk](https://web.dev/mainthread-work-breakdown/)."
  },
  "lighthouse-core/audits/mainthread-work-breakdown.js | failureTitle": {
    "message": "Samaziniet galvenā pavediena darbu"
  },
  "lighthouse-core/audits/mainthread-work-breakdown.js | title": {
    "message": "Galvenā pavediena darba samazināšana"
  },
  "lighthouse-core/audits/manual/pwa-cross-browser.js | description": {
    "message": "Lai sasniegtu pēc iespējas vairāk lietotāju, ieteicams izstrādāt vietnes, kas darbojas visās lielākajās pārlūkprogrammās. [Uzziniet vairāk](https://web.dev/pwa-cross-browser/)."
  },
  "lighthouse-core/audits/manual/pwa-cross-browser.js | title": {
    "message": "Vietne darbojas dažādās pārlūkprogrammās"
  },
  "lighthouse-core/audits/manual/pwa-each-page-has-url.js | description": {
    "message": "Nodrošiniet, lai lietotāji varētu veidot un atvērt dziļās saites uz atsevišķām lapām, izmantojot URL. Turklāt URL jābūt unikāliem, lai varētu kopīgot lapas sociālajos saziņas līdzekļos. [Uzziniet vairāk](https://web.dev/pwa-each-page-has-url/)."
  },
  "lighthouse-core/audits/manual/pwa-each-page-has-url.js | title": {
    "message": "Katrai lapai ir URL"
  },
  "lighthouse-core/audits/manual/pwa-page-transitions.js | description": {
    "message": "Ieteicams, lai, pieskaroties lietotnes elementiem, pārejas būtu ātras pat tad, ja tīkla darbība ir lēna. Šis ir galvenais faktors, kas nosaka to, kā lietotājs uztver veiktspēju. [Uzziniet vairāk](https://web.dev/pwa-page-transitions/)."
  },
  "lighthouse-core/audits/manual/pwa-page-transitions.js | title": {
    "message": "Tīklā nerodas sajūta, ka lēna ielāde bloķētu pārejas starp lapām"
  },
  "lighthouse-core/audits/maskable-icon.js | description": {
    "message": "Maskējama ikona nodrošina, ka attēls aizpilda visu formu, nepielāgojot to standarta platumam, kad lietotne tiek instalēta ierīcē. [Uzziniet vairāk](https://web.dev/maskable-icon-audit/)."
  },
  "lighthouse-core/audits/maskable-icon.js | failureTitle": {
    "message": "Manifestam nav maskējamas ikonas"
  },
  "lighthouse-core/audits/maskable-icon.js | title": {
    "message": "Manifestā ir maskējama ikona"
  },
  "lighthouse-core/audits/metrics/cumulative-layout-shift.js | description": {
    "message": "Kopējā izkārtojuma nobīde norāda redzamo elementu kustību skatvietā. [Uzziniet vairāk](https://web.dev/cls/)."
  },
  "lighthouse-core/audits/metrics/estimated-input-latency.js | description": {
    "message": "Paredzētais ievades latentums aptuveni norāda, pēc cik ilga laika (milisekundēs) uz lietotāja ievadi reaģēs jūsu lietotne aizņemtākajā lapas ielādes 5 s periodā. Ja latentums pārsniedz 50 ms, iespējams, lietotājiem liksies, ka jūsu lietotne strādā ar traucējumiem. [Uzziniet vairāk](https://web.dev/estimated-input-latency/)."
  },
  "lighthouse-core/audits/metrics/first-contentful-paint.js | description": {
    "message": "Metrika \"Pirmais satura marķējums\" atzīmē laiku, kad tiek marķēts pirmais teksts vai attēls. [Uzziniet vairāk](https://web.dev/first-contentful-paint/)."
  },
  "lighthouse-core/audits/metrics/first-cpu-idle.js | description": {
    "message": "Metrika “Pirmā CPU dīkstāve” norāda laiku, kad lapas galvenais pavediens ir kļuvis pietiekami mazs, lai varētu apstrādāt ievadi.  [Uzziniet vairāk](https://web.dev/first-cpu-idle/)."
  },
  "lighthouse-core/audits/metrics/first-meaningful-paint.js | description": {
    "message": "Metrika “Pirmais nozīmīgais satura atveidojums” norāda, kad kļūst redzams lapas galvenais saturs. [Uzziniet vairāk](https://web.dev/first-meaningful-paint/)."
  },
  "lighthouse-core/audits/metrics/interactive.js | description": {
    "message": "Laiks līdz interaktivitātei ir laika apjoms, kas nepieciešams, lai lapa kļūtu pilnībā interaktīva. [Uzziniet vairāk](https://web.dev/interactive/)."
  },
  "lighthouse-core/audits/metrics/largest-contentful-paint.js | description": {
    "message": "Lielākais satura marķējums norāda laiku, kurā tiek atveidots apjomīgākais teksts vai attēls. [Uzziniet vairāk](https://web.dev/lighthouse-largest-contentful-paint/)."
  },
  "lighthouse-core/audits/metrics/max-potential-fid.js | description": {
    "message": "Iespējamā maksimālā pirmās ievades aizkave, ar ko jūsu lietotāji var saskarties, ir ilgākā uzdevuma ilgums. [Uzziniet vairāk](https://web.dev/lighthouse-max-potential-fid/)."
  },
  "lighthouse-core/audits/metrics/speed-index.js | description": {
    "message": "Ātruma rādītājs norāda, cik ātri tiek parādīts lapas saturs. [Uzziniet vairāk](https://web.dev/speed-index/)."
  },
  "lighthouse-core/audits/metrics/total-blocking-time.js | description": {
    "message": "Visu laika periodu summa (no PSM līdz “Laiks līdz interaktivitātei”), kad uzdevuma ilgums pārsniedz 50 ms (izteikts milisekundēs). [Uzziniet vairāk](https://web.dev/lighthouse-total-blocking-time/)."
  },
  "lighthouse-core/audits/network-rtt.js | description": {
    "message": "Tīkla aprites laiks (RTT) spēcīgi ietekmē veiktspēju. Ja aprites laiks uz sākumpunktu ir augsts, tas norāda, ka serveru veiktspēja, kas atrodas tuvāk lietotājam, var tikt uzlabota. [Uzziniet vairāk](https://hpbn.co/primer-on-latency-and-bandwidth/)."
  },
  "lighthouse-core/audits/network-rtt.js | title": {
    "message": "Tīkla aprites laiks"
  },
  "lighthouse-core/audits/network-server-latency.js | description": {
    "message": "Tīmekļa veiktspēju var ietekmēt servera latentums. Ja sākumpunkta servera latentums ir augsts, tas norāda, ka serveris ir pārslogots vai arī tam ir vāja aizmugursistēmas veiktspēja. [Uzziniet vairāk](https://hpbn.co/primer-on-web-performance/#analyzing-the-resource-waterfall)."
  },
  "lighthouse-core/audits/network-server-latency.js | title": {
    "message": "Servera aizmugursistēmas latentums"
  },
  "lighthouse-core/audits/no-unload-listeners.js | description": {
    "message": "Notikums “`unload`” nenodrošināja uzticamu aktivizēšanu, un tā uztveršana var liegt pārlūkprogrammas optimizāciju, piemēram, funkciju atpakaļ/tālāk optimizāciju kešatmiņā. Tā vietā izvērtējiet iespēju izmantot notikumus “`pagehide`” vai “`visibilitychange`”. [Uzziniet vairāk](https://developers.google.com/web/updates/2018/07/page-lifecycle-api#the-unload-event)."
  },
  "lighthouse-core/audits/no-unload-listeners.js | failureTitle": {
    "message": "Reģistrē notikuma “`unload`” uztvērēju"
  },
  "lighthouse-core/audits/no-unload-listeners.js | title": {
    "message": "Izvairās no notikuma “`unload`” uztvērējiem"
  },
  "lighthouse-core/audits/offline-start-url.js | description": {
    "message": "Izmantojot pakalpojumu skriptu, varat nodrošināt uzticamu tīmekļa lietotnes darbību neparedzamos tīkla apstākļos. [Uzziniet vairāk](https://web.dev/offline-start-url/)."
  },
  "lighthouse-core/audits/offline-start-url.js | errorLoading": {
    "message": "Ielādējot {url} pakalpojumu skriptā, radās kļūda. Statusa kods: {statusCode}."
  },
  "lighthouse-core/audits/offline-start-url.js | failureTitle": {
    "message": "`start_url` bezsaistē nereaģē ar statusa kodu 200"
  },
  "lighthouse-core/audits/offline-start-url.js | title": {
    "message": "`start_url` bezsaistē reaģē ar statusa kodu 200"
  },
  "lighthouse-core/audits/offline-start-url.js | warningCantStart": {
    "message": "Rīkā Lighthouse neizdevās no manifesta nolasīt `start_url`. Tāpēc tika pieņemts, ka `start_url` ir dokumenta URL. Kļūdas ziņojums: “{manifestWarning}”."
  },
  "lighthouse-core/audits/performance-budget.js | description": {
    "message": "Saglabājiet tīkla pieprasījumu daudzumu un lielumu zem mērķiem, kas noteikti sniegtajā izpildes budžetā. [Uzziniet vairāk](https://developers.google.com/web/tools/lighthouse/audits/budgets)."
  },
  "lighthouse-core/audits/performance-budget.js | requestCountOverBudget": {
    "message": "{count,plural, =1{1 pieprasījums}zero{# pieprasījumi}one{# pieprasījums}other{# pieprasījumi}}"
  },
  "lighthouse-core/audits/performance-budget.js | title": {
    "message": "Izpildes budžets"
  },
  "lighthouse-core/audits/redirects-http.js | description": {
    "message": "Ja HTTPS protokols jau ir iestatīts, noteikti novirziet visu HTTP datplūsmu uz HTTPS, lai visiem lietotājiem iespējotu droša tīmekļa funkcijas. [Uzziniet vairāk](https://web.dev/redirects-http/)."
  },
  "lighthouse-core/audits/redirects-http.js | failureTitle": {
    "message": "HTTP datplūsma netiek novirzīta uz HTTPS lapām"
  },
  "lighthouse-core/audits/redirects-http.js | title": {
    "message": "HTTP datplūsma tiek novirzīta uz HTTPS lapām"
  },
  "lighthouse-core/audits/redirects.js | description": {
    "message": "Novirzīšana rada papildu aizkaves pirms lapas ielādes. [Uzziniet vairāk](https://web.dev/redirects/)."
  },
  "lighthouse-core/audits/redirects.js | title": {
    "message": "Nepieļaujiet vairākas lapas novirzīšanas"
  },
  "lighthouse-core/audits/resource-summary.js | description": {
    "message": "Lai iestatītu lapas resursu daudzuma un lieluma budžetus, pievienojiet failu budget.json. [Uzziniet vairāk](https://web.dev/use-lighthouse-for-performance-budgets/)."
  },
  "lighthouse-core/audits/resource-summary.js | displayValue": {
    "message": "{requestCount,plural, =1{Viens pieprasījums • {byteCount, number, bytes} KiB}zero{# pieprasījumu • {byteCount, number, bytes} KiB}one{# pieprasījums • {byteCount, number, bytes} KiB}other{# pieprasījumi • {byteCount, number, bytes} KiB}}"
  },
  "lighthouse-core/audits/resource-summary.js | title": {
    "message": "Uzturiet nelielu pieprasījumu skaitu un mazu pārsūtīšanas failu lielumu"
  },
  "lighthouse-core/audits/seo/canonical.js | description": {
    "message": "Kanoniskās saites iesaka, kurus URL rādīt meklēšanas rezultātos. [Uzziniet vairāk](https://web.dev/canonical/)."
  },
  "lighthouse-core/audits/seo/canonical.js | explanationConflict": {
    "message": "Vairāki konfliktējoši URL ({urlList})"
  },
  "lighthouse-core/audits/seo/canonical.js | explanationDifferentDomain": {
    "message": "Norāda uz citu domēnu ({url})."
  },
  "lighthouse-core/audits/seo/canonical.js | explanationInvalid": {
    "message": "Nederīgs URL ({url})."
  },
  "lighthouse-core/audits/seo/canonical.js | explanationPointsElsewhere": {
    "message": "Norāda uz citu atribūta “`hreflang`” atrašanās vietu ({url})."
  },
  "lighthouse-core/audits/seo/canonical.js | explanationRelative": {
    "message": "Atbilstošs URL ({url})."
  },
  "lighthouse-core/audits/seo/canonical.js | explanationRoot": {
    "message": "Ekvivalenta satura lapas vietā norāda uz domēna saknes piekļuves URL (sākumlapu)"
  },
  "lighthouse-core/audits/seo/canonical.js | failureTitle": {
    "message": "Dokumentā nav derīga atribūta “`rel=canonical`”"
  },
  "lighthouse-core/audits/seo/canonical.js | title": {
    "message": "Dokumentam ir derīgs atribūts “`rel=canonical`”"
  },
  "lighthouse-core/audits/seo/crawlable-anchors.js | columnFailingLink": {
    "message": "Nepārmeklējama saite"
  },
  "lighthouse-core/audits/seo/crawlable-anchors.js | description": {
    "message": "Saišu `href` atribūti dažreiz tiek izmantoti meklētājprogrammās, lai pārmeklētu tīmekļa vietnes. Nodrošiniet, lai enkurelementu `href` atribūtos būtu ietvertas saites uz piemērotiem galamērķiem, tādējādi ļaujot vietnē atklāt vairāk lapu. [Uzzināt vairāk](https://support.google.com/webmasters/answer/9112205)"
  },
  "lighthouse-core/audits/seo/crawlable-anchors.js | failureTitle": {
    "message": "Saites nav pārmeklējamas"
  },
  "lighthouse-core/audits/seo/crawlable-anchors.js | title": {
    "message": "Saites ir pārmeklējamas"
  },
  "lighthouse-core/audits/seo/font-size.js | description": {
    "message": "Fonta izmērs, kas ir mazāks par 12 pikseļiem, ir pārāk mazs, lai būtu salasāms, un mobilo ierīču lietotāji ir spiesti tuvināt tekstu, lai varētu to salasīt. Centieties, lai vairāk nekā 60% lapas teksta būtu vismaz 12 pikseļu vai lielāka izmēra. [Uzziniet vairāk](https://web.dev/font-size/)."
  },
  "lighthouse-core/audits/seo/font-size.js | displayValue": {
    "message": "{decimalProportion, number, extendedPercent} salasāms teksts"
  },
  "lighthouse-core/audits/seo/font-size.js | explanationViewport": {
    "message": "Teksts nav salasāms, jo mobilo ierīču ekrāniem nav optimizēts skatvietas metatags."
  },
  "lighthouse-core/audits/seo/font-size.js | failureTitle": {
    "message": "Dokumentā netiek izmantoti salasāmi fonta izmēri"
  },
  "lighthouse-core/audits/seo/font-size.js | title": {
    "message": "Dokumentā izmantoti salasāmi fonta izmēri"
  },
  "lighthouse-core/audits/seo/hreflang.js | description": {
    "message": "Atribūta “hreflang” saites norāda meklētājprogrammām, kuru lapas versiju iekļaut meklēšanas rezultātu sarakstā konkrētai valodai vai reģionam. [Uzziniet vairāk](https://web.dev/hreflang/)."
  },
  "lighthouse-core/audits/seo/hreflang.js | failureTitle": {
    "message": "Dokumentā nav derīga atribūta “`hreflang`”"
  },
  "lighthouse-core/audits/seo/hreflang.js | notFullyQualified": {
    "message": "Relatīva “href” vērtība"
  },
  "lighthouse-core/audits/seo/hreflang.js | title": {
    "message": "Dokumentam ir derīgs atribūts “`hreflang`”"
  },
  "lighthouse-core/audits/seo/hreflang.js | unexpectedLanguage": {
    "message": "Neparedzēts valodas kods"
  },
  "lighthouse-core/audits/seo/http-status-code.js | description": {
    "message": "Lapas ar nesekmīgu HTTP statusa kodu var tikt indeksētas nepareizi. [Uzziniet vairāk](https://web.dev/http-status-code/)."
  },
  "lighthouse-core/audits/seo/http-status-code.js | failureTitle": {
    "message": "Lapai ir nesekmīgs HTTP statusa kods"
  },
  "lighthouse-core/audits/seo/http-status-code.js | title": {
    "message": "Lapai ir sekmīgs HTTP statusa kods"
  },
  "lighthouse-core/audits/seo/is-crawlable.js | description": {
    "message": "Meklētājprogrammas nevar iekļaut jūsu lapas meklēšanas rezultātos, ja tām nav atļaujas pārmeklēt lapas. [Uzziniet vairāk](https://web.dev/is-crawable/)."
  },
  "lighthouse-core/audits/seo/is-crawlable.js | failureTitle": {
    "message": "Lapā ir bloķēta indeksēšana"
  },
  "lighthouse-core/audits/seo/is-crawlable.js | title": {
    "message": "Lapa ir pieejama indeksēšanai"
  },
  "lighthouse-core/audits/seo/link-text.js | description": {
    "message": "Saites aprakstošais teksts palīdz meklētājprogrammām saprast jūsu saturu. [Uzziniet vairāk](https://web.dev/link-text/)."
  },
  "lighthouse-core/audits/seo/link-text.js | displayValue": {
    "message": "{itemCount,plural, =1{Atrasta 1 saite}zero{Atrastas # saites}one{Atrasta # saite}other{Atrastas # saites}}"
  },
  "lighthouse-core/audits/seo/link-text.js | failureTitle": {
    "message": "Saitēm nav aprakstoša teksta"
  },
  "lighthouse-core/audits/seo/link-text.js | title": {
    "message": "Saitēm ir aprakstošs teksts"
  },
  "lighthouse-core/audits/seo/manual/structured-data.js | description": {
    "message": "Lai validētu strukturētos datus, palaidiet [strukturētu datu testēšanas rīku](https://search.google.com/structured-data/testing-tool/) un rīku [Structured Data Linter](http://linter.structured-data.org/). [Uzziniet vairāk](https://web.dev/structured-data/)."
  },
  "lighthouse-core/audits/seo/manual/structured-data.js | title": {
    "message": "Strukturētie dati ir derīgi"
  },
  "lighthouse-core/audits/seo/meta-description.js | description": {
    "message": "Meklēšanas rezultātos var tikt iekļauti metaapraksti, lai sniegtu īsu kopsavilkumu par lapas saturu. [Uzziniet vairāk](https://web.dev/meta-description/)."
  },
  "lighthouse-core/audits/seo/meta-description.js | explanation": {
    "message": "Apraksta teksts ir tukšs."
  },
  "lighthouse-core/audits/seo/meta-description.js | failureTitle": {
    "message": "Dokumentā nav metaapraksta"
  },
  "lighthouse-core/audits/seo/meta-description.js | title": {
    "message": "Dokumentā ir metaapraksts"
  },
  "lighthouse-core/audits/seo/plugins.js | description": {
    "message": "Meklētājprogrammas nevar indeksēt spraudņu saturu, un daudzās ierīcēs spraudņi ir ierobežoti vai netiek atbalstīti. [Uzziniet vairāk](https://web.dev/plugins/)."
  },
  "lighthouse-core/audits/seo/plugins.js | failureTitle": {
    "message": "Dokumentā tiek izmantoti spraudņi"
  },
  "lighthouse-core/audits/seo/plugins.js | title": {
    "message": "Dokumentā netiek pieļauti spraudņi"
  },
  "lighthouse-core/audits/seo/robots-txt.js | description": {
    "message": "Ja jūsu robots.txt fails ir nepareizi veidots, rāpuļprogrammas, iespējams, nevarēs saprast, kā vajadzētu pārmeklēt vai indeksēt tīmekļa vietni atbilstoši jūsu vēlmēm. [Uzziniet vairāk](https://web.dev/robots-txt/)."
  },
  "lighthouse-core/audits/seo/robots-txt.js | displayValueHttpBadCode": {
    "message": "Atbildē uz robots.txt pieprasījumu tika atgriezts HTTP statuss {statusCode}"
  },
  "lighthouse-core/audits/seo/robots-txt.js | displayValueValidationError": {
    "message": "{itemCount,plural, =1{Tika atrasta 1 kļūda}zero{Tika atrastas # kļūdas}one{Tika atrasta # kļūda}other{Tika atrastas # kļūdas}}"
  },
  "lighthouse-core/audits/seo/robots-txt.js | explanation": {
    "message": "Lighthouse nevarēja ielādēt robots.txt failu"
  },
  "lighthouse-core/audits/seo/robots-txt.js | failureTitle": {
    "message": "robots.txt nav derīgs"
  },
  "lighthouse-core/audits/seo/robots-txt.js | title": {
    "message": "robots.txt ir derīgs"
  },
  "lighthouse-core/audits/seo/tap-targets.js | description": {
    "message": "Interaktīvajiem elementiem, piemēram, pogām un saitēm, ir jābūt pietiekami lieliem (48 x 48 pikseļi), un tiem apkārt ir jābūt pietiekami daudz brīvas vietas, lai tiem varētu viegli pieskarties, neaizskarot citus elementus. [Uzziniet vairāk](https://web.dev/tap-targets/)."
  },
  "lighthouse-core/audits/seo/tap-targets.js | displayValue": {
    "message": "{decimalProportion, number, percent} pieskārienu mērķu izmērs ir atbilstošs."
  },
  "lighthouse-core/audits/seo/tap-targets.js | explanationViewportMetaNotOptimized": {
    "message": "Pieskārienu mērķu izmērs ir pārāk mazs, jo mobilo ierīču ekrāniem nav optimizēts skatvietas metatags"
  },
  "lighthouse-core/audits/seo/tap-targets.js | failureTitle": {
    "message": "Pieskārienu mērķi nav atbilstoša izmēra"
  },
  "lighthouse-core/audits/seo/tap-targets.js | overlappingTargetHeader": {
    "message": "Mērķis, kas pārklājas"
  },
  "lighthouse-core/audits/seo/tap-targets.js | tapTargetHeader": {
    "message": "Pieskārienu mērķis"
  },
  "lighthouse-core/audits/seo/tap-targets.js | title": {
    "message": "Pieskārienu mērķi ir pietiekami liela izmēra"
  },
  "lighthouse-core/audits/server-response-time.js | description": {
    "message": "Servera atbildes laikam jābūt īsam, jo no tā ir atkarīga pārējo pieprasījumu izpilde. [Uzziniet vairāk](https://web.dev/time-to-first-byte/)."
  },
  "lighthouse-core/audits/server-response-time.js | displayValue": {
    "message": "Saknes dokumentam nepieciešamais laiks: {timeInMs, number, milliseconds} ms"
  },
  "lighthouse-core/audits/server-response-time.js | failureTitle": {
    "message": "Samaziniet servera sākotnējās atbildes laiku"
  },
  "lighthouse-core/audits/server-response-time.js | title": {
    "message": "Sākotnējās servera atbildes laika bija īss"
  },
  "lighthouse-core/audits/service-worker.js | description": {
    "message": "Pakalpojuma skripts ir tehnoloģija, kas palīdz nodrošināt daudzas progresīvo tīmekļa lietotņu funkcijas, piemēram, lietotnes izmantošanu bezsaistē, pievienošanu sākuma ekrānam un informatīvos paziņojumus. [Uzziniet vairāk](https://web.dev/service-worker/)."
  },
  "lighthouse-core/audits/service-worker.js | explanationBadManifest": {
    "message": "Lapu kontrolē pakalpojumu skripts, taču netika atrasts `start_url`, jo neizdevās analizēt manifestu kā derīgu JSON failu"
  },
  "lighthouse-core/audits/service-worker.js | explanationBadStartUrl": {
    "message": "Lapu kontrolē pakalpojumu skripts, taču vietrādis URL `start_url` ({startUrl}) nav ietverts pakalpojumu skripta tvērumā ({scopeUrl})"
  },
  "lighthouse-core/audits/service-worker.js | explanationNoManifest": {
    "message": "Lapu kontrolē pakalpojumu skripts, taču netika atrasts `start_url`, jo manifests netika ienests."
  },
  "lighthouse-core/audits/service-worker.js | explanationOutOfScope": {
    "message": "Šim sākumpunktam ir viens vai vairāki pakalpojumu skripti, taču attiecīgā lapa ({pageUrl}) nav tvērumā."
  },
  "lighthouse-core/audits/service-worker.js | failureTitle": {
    "message": "Nav reģistrēts pakalpojumu skripts, kas kontrolētu lapu un `start_url`"
  },
  "lighthouse-core/audits/service-worker.js | title": {
    "message": "Ir reģistrēts pakalpojumu skripts, kas kontrolē lapu un `start_url`"
  },
  "lighthouse-core/audits/splash-screen.js | description": {
    "message": "Uzplaiksnījuma ekrāns ar piemērotu motīvu nodrošina labu pieredzi, lietotājiem palaižot lietotni no sākuma ekrāna. [Uzziniet vairāk](https://web.dev/splash-screen/)."
  },
  "lighthouse-core/audits/splash-screen.js | failureTitle": {
    "message": "Nav konfigurēta ar pielāgotu uzplaiksnījuma ekrānu"
  },
  "lighthouse-core/audits/splash-screen.js | title": {
    "message": "Konfigurēta ar pielāgotu uzplaiksnījuma ekrānu"
  },
  "lighthouse-core/audits/themed-omnibox.js | description": {
    "message": "Pārlūkprogrammas adreses joslu var noformēt atbilstoši jūsu vietnes motīvam. [Uzziniet vairāk](https://web.dev/themed-omnibox/)."
  },
  "lighthouse-core/audits/themed-omnibox.js | failureTitle": {
    "message": "Lapa neiestata adreses joslas motīva krāsu."
  },
  "lighthouse-core/audits/themed-omnibox.js | title": {
    "message": "Lapa iestata adreses joslas motīva krāsu."
  },
  "lighthouse-core/audits/third-party-summary.js | columnBlockingTime": {
    "message": "Galvenā pavediena bloķēšanas laiks"
  },
  "lighthouse-core/audits/third-party-summary.js | columnThirdParty": {
    "message": "Trešā puse"
  },
  "lighthouse-core/audits/third-party-summary.js | description": {
    "message": "Trešās puses kods var ievērojami ietekmēt ielādes veiktspēju. Ierobežojiet lieko trešo pušu pakalpojumu sniedzēju skaitu un mēģiniet ielādēt trešās puses kodu pēc tam, kad jūsu lapa būs ielādēta. [Uzziniet vairāk](https://developers.google.com/web/fundamentals/performance/optimizing-content-efficiency/loading-third-party-javascript/)."
  },
  "lighthouse-core/audits/third-party-summary.js | displayValue": {
    "message": "Trešās puses kods bloķēja galveno pavedienu uz {timeInMs, number, milliseconds} ms"
  },
  "lighthouse-core/audits/third-party-summary.js | failureTitle": {
    "message": "Samaziniet trešo pušu koda ietekmi"
  },
  "lighthouse-core/audits/third-party-summary.js | title": {
    "message": "Samaziniet trešās puses koda lietojumu"
  },
  "lighthouse-core/audits/timing-budget.js | columnMeasurement": {
    "message": "Mērījums"
  },
  "lighthouse-core/audits/timing-budget.js | columnTimingMetric": {
    "message": "Metriskā sistēma"
  },
  "lighthouse-core/audits/timing-budget.js | description": {
    "message": "Iestatiet laika budžetu, lai uzraudzītu savas vietnes veiktspēju. Vietnes ar labu veiktspēju tiek ātri ielādētas un ātri reaģē uz lietotāju ievades notikumiem. [Uzziniet vairāk](https://developers.google.com/web/tools/lighthouse/audits/budgets)."
  },
  "lighthouse-core/audits/timing-budget.js | title": {
    "message": "Laika budžets"
  },
  "lighthouse-core/audits/unsized-images.js | description": {
    "message": "Always include explicit width and height on image elements to reduce layout shifts and improve CLS. [Learn more](https://web.dev/optimize-cls/#images-without-dimensions)"
  },
  "lighthouse-core/audits/unsized-images.js | failureTitle": {
    "message": "Image elements do not have explicit `width` and `height`"
  },
  "lighthouse-core/audits/unsized-images.js | title": {
    "message": "Image elements have explicit `width` and `height`"
  },
  "lighthouse-core/audits/user-timings.js | columnType": {
    "message": "Veids"
  },
  "lighthouse-core/audits/user-timings.js | description": {
    "message": "Ieteicams pievienot lietotnei “Lietotāja laika API”, lai noteiktu lietotnes aktuālo veiktspēju lietotāju pamata darbības laikā. [Uzziniet vairāk](https://web.dev/user-timings/)."
  },
  "lighthouse-core/audits/user-timings.js | displayValue": {
    "message": "{itemCount,plural, =1{1 lietotāja laiks}zero{# lietotāju laiks}one{# lietotāja laiks}other{# lietotāju laiks}}"
  },
  "lighthouse-core/audits/user-timings.js | title": {
    "message": "Lietotāju laika atzīmes un mērījumi"
  },
  "lighthouse-core/audits/uses-rel-preconnect.js | crossoriginWarning": {
    "message": "Elementam “{securityOrigin}” tika atrasta iepriekšējas pieslēgšanās parametrs <link>, taču pārlūkprogramma to neizmantoja. Pārbaudiet, vai pareizi izmantojat atribūtu “`crossorigin`”."
  },
  "lighthouse-core/audits/uses-rel-preconnect.js | description": {
    "message": "Ieteicams pievienot “`preconnect`” vai “`dns-prefetch`” resursa norādes, lai savlaicīgi izveidotu savienojumus ar svarīgiem trešo pušu sākumpunktiem. [Uzziniet vairāk](https://web.dev/uses-rel-preconnect/)."
  },
  "lighthouse-core/audits/uses-rel-preconnect.js | title": {
    "message": "Veiciet iepriekšēju pieslēgšanu obligātajiem sākumpunktiem"
  },
  "lighthouse-core/audits/uses-rel-preconnect.js | tooManyPreconnectLinksWarning": {
    "message": "Tika atrastas vairāk nekā divas iepriekšējas pieslēgšanas saites. Iepriekšējas pieslēgšanas saites ir jāizmanto ierobežoti un tikai svarīgākajos avotos."
  },
  "lighthouse-core/audits/uses-rel-preload.js | crossoriginWarning": {
    "message": "Saitei “{preloadURL}” tika atrasts iepriekšējas ielādes parametrs <link>, taču pārlūkprogramma to neizmantoja. Pārbaudiet, vai pareizi izmantojat atribūtu “`crossorigin`”."
  },
  "lighthouse-core/audits/uses-rel-preload.js | description": {
    "message": "Ieteicams izmantot atribūtu `<link rel=preload>`, lai noteiktu prioritāti tādu resursu iegūšanai, kas pašlaik lapas ielādē tiek pieprasīti vēlāk. [Uzziniet vairāk](https://web.dev/uses-rel-preload/)."
  },
  "lighthouse-core/audits/uses-rel-preload.js | title": {
    "message": "Veiciet svarīgāko pieprasījumu iepriekšēju ielādi"
  },
  "lighthouse-core/audits/viewport.js | description": {
    "message": "Pievienojiet tagu `<meta name=\"viewport\">`, lai optimizētu lietotni mobilo ierīču ekrāniem. [Uzziniet vairāk](https://web.dev/viewport/)."
  },
  "lighthouse-core/audits/viewport.js | explanationNoTag": {
    "message": "Netika atrasts tags `<meta name=\"viewport\">`"
  },
  "lighthouse-core/audits/viewport.js | failureTitle": {
    "message": "Nav taga `<meta name=\"viewport\">` ar `width` vai `initial-scale`"
  },
  "lighthouse-core/audits/viewport.js | title": {
    "message": "Ir tags `<meta name=\"viewport\">` ar `width` vai `initial-scale`"
  },
  "lighthouse-core/audits/without-javascript.js | description": {
    "message": "Ja JavaScript ir atspējots, lietotnē jāparāda zināms saturs — kaut vai tikai brīdinājums, ka lietotnes izmantošanai nepieciešams JavaScript. [Uzziniet vairāk](https://web.dev/without-javascript/)."
  },
  "lighthouse-core/audits/without-javascript.js | explanation": {
    "message": "Ja lapas skripti nav pieejami, lapas pamattekstā jātiek vismaz daļēji attēlotam saturam."
  },
  "lighthouse-core/audits/without-javascript.js | failureTitle": {
    "message": "Ja JavaScript nav pieejams, netiek sniegts atkāpšanās saturs"
  },
  "lighthouse-core/audits/without-javascript.js | title": {
    "message": "Ja JavaScript nav pieejams, lapas saturs zināmā mērā tiek parādīts"
  },
  "lighthouse-core/audits/works-offline.js | description": {
    "message": "Ja izstrādājat progresīvo tīmekļa lietotni, apsveriet iespēju izmantot pakalpojumu skriptu, lai lietotne varētu darboties bezsaistē. [Uzziniet vairāk](https://web.dev/works-offline/)."
  },
  "lighthouse-core/audits/works-offline.js | failureTitle": {
    "message": "Pašreizējā lapa bezsaistē nereaģē ar statusa kodu 200"
  },
  "lighthouse-core/audits/works-offline.js | title": {
    "message": "Pašreizējā lapa bezsaistē reaģē ar statusa kodu 200"
  },
  "lighthouse-core/audits/works-offline.js | warningNoLoad": {
    "message": "Iespējams, lapa bezsaistē netiek ielādēta, jo tika veikta novirzīšana no jūsu testa URL ({requested}) uz \"{final}\". Mēģiniet tieši testēt otro URL."
  },
  "lighthouse-core/config/default-config.js | a11yAriaGroupDescription": {
    "message": "Šie ieteikumi ļauj uzlabot ARIA lietojumu jūsu lietojumprogrammā. Tādējādi varat uzlabot pieredzi lietotājiem, kuri izmanto palīgtehnoloģijas, piemēram, ekrāna lasītājus."
  },
  "lighthouse-core/config/default-config.js | a11yAriaGroupTitle": {
    "message": "ARIA"
  },
  "lighthouse-core/config/default-config.js | a11yAudioVideoGroupDescription": {
    "message": "Šie ieteikumi ļauj nodrošināt papildu audio vai video saturu. Tādējādi var uzlabot pieredzi lietotājiem ar dzirdes vai redzes traucējumiem."
  },
  "lighthouse-core/config/default-config.js | a11yAudioVideoGroupTitle": {
    "message": "Audio un video"
  },
  "lighthouse-core/config/default-config.js | a11yBestPracticesGroupDescription": {
    "message": "Šie vienumi parāda izplatītas pieejamības paraugprakses."
  },
  "lighthouse-core/config/default-config.js | a11yBestPracticesGroupTitle": {
    "message": "Paraugprakse"
  },
  "lighthouse-core/config/default-config.js | a11yCategoryDescription": {
    "message": "Šīs atzīmes parāda iespējas [uzlabot jūsu tīmekļa lietotnes pieejamību](https://developers.google.com/web/fundamentals/accessibility). Automātiski var noteikt tikai pieejamības problēmu apakškopu, tāpēc ir ieteicama arī manuālā testēšana."
  },
  "lighthouse-core/config/default-config.js | a11yCategoryManualDescription": {
    "message": "Šie vienumi norāda uz vietām, kurām automātiskais testēšanas rīks nevar piekļūt. Uzziniet vairāk mūsu ceļvedī par [pieejamības pārskata veikšanu](https://developers.google.com/web/fundamentals/accessibility/how-to-review)."
  },
  "lighthouse-core/config/default-config.js | a11yCategoryTitle": {
    "message": "Pieejamība"
  },
  "lighthouse-core/config/default-config.js | a11yColorContrastGroupDescription": {
    "message": "Šie ieteikumi ļauj uzlabot satura lasāmību."
  },
  "lighthouse-core/config/default-config.js | a11yColorContrastGroupTitle": {
    "message": "Kontrasts"
  },
  "lighthouse-core/config/default-config.js | a11yLanguageGroupDescription": {
    "message": "Šie ieteikumi lietotājiem, kuri izmanto dažādas lokalizācijas, ļauj labāk izprast jūsu saturu."
  },
  "lighthouse-core/config/default-config.js | a11yLanguageGroupTitle": {
    "message": "Internacionalizācija un lokalizēšana"
  },
  "lighthouse-core/config/default-config.js | a11yNamesLabelsGroupDescription": {
    "message": "Šie ieteikumi ļauj uzlabot lietojumprogrammas vadīklu semantiku. Tādējādi var nodrošināt labāku pieredzi lietotājiem, kuri izmanto palīgtehnoloģijas, piemēram, ekrāna lasītājus."
  },
  "lighthouse-core/config/default-config.js | a11yNamesLabelsGroupTitle": {
    "message": "Nosaukumi un iezīmes"
  },
  "lighthouse-core/config/default-config.js | a11yNavigationGroupDescription": {
    "message": "Šie ieteikumi ļauj uzlabot jūsu lietotnes tastatūras navigāciju."
  },
  "lighthouse-core/config/default-config.js | a11yNavigationGroupTitle": {
    "message": "Navigācija"
  },
  "lighthouse-core/config/default-config.js | a11yTablesListsVideoGroupDescription": {
    "message": "Šeit ir norādītas iespējas uzlabot tabulu vai sarakstu datu lasīšanas pieredzi lietotājiem, kas izmanto palīgtehnoloģijas, piemēram, ekrāna lasītājus."
  },
  "lighthouse-core/config/default-config.js | a11yTablesListsVideoGroupTitle": {
    "message": "Tabulas un saraksti"
  },
  "lighthouse-core/config/default-config.js | bestPracticesBrowserCompatGroupTitle": {
    "message": "Pārlūka saderība"
  },
  "lighthouse-core/config/default-config.js | bestPracticesCategoryTitle": {
    "message": "Paraugprakse"
  },
  "lighthouse-core/config/default-config.js | bestPracticesGeneralGroupTitle": {
    "message": "Vispārīgi"
  },
  "lighthouse-core/config/default-config.js | bestPracticesTrustSafetyGroupTitle": {
    "message": "Uzticamība un drošība"
  },
  "lighthouse-core/config/default-config.js | bestPracticesUXGroupTitle": {
    "message": "Lietotāju pieredze"
  },
  "lighthouse-core/config/default-config.js | budgetsGroupDescription": {
    "message": "Izpildes budžets nosaka jūsu vietnes veiktspējas standartus."
  },
  "lighthouse-core/config/default-config.js | budgetsGroupTitle": {
    "message": "Budžeti"
  },
  "lighthouse-core/config/default-config.js | diagnosticsGroupDescription": {
    "message": "Plašāka informācija par jūsu lietojumprogrammas veiktspēju. Šie skaitļi [tieši neietekmē](https://web.dev/performance-scoring/) veiktspējas rezultātu"
  },
  "lighthouse-core/config/default-config.js | diagnosticsGroupTitle": {
    "message": "Diagnostika"
  },
  "lighthouse-core/config/default-config.js | firstPaintImprovementsGroupDescription": {
    "message": "Vissvarīgākais veiktspējas aspekts ir pikseļu renderēšanas ātrums ekrānā. Galvenās metrikas: “Pirmais saturīgais satura atveidojums”, “Pirmais nozīmīgais satura atveidojums”"
  },
  "lighthouse-core/config/default-config.js | firstPaintImprovementsGroupTitle": {
    "message": "Pirmā satura atveidojuma uzlabojumi"
  },
  "lighthouse-core/config/default-config.js | loadOpportunitiesGroupDescription": {
    "message": "Šie ieteikumi var palīdzēt ātrāk ielādēt jūsu lapu. Tie [tieša veidā neietekmē](https://web.dev/performance-scoring/) veiktspējas rezultātu."
  },
  "lighthouse-core/config/default-config.js | loadOpportunitiesGroupTitle": {
    "message": "Iespējas"
  },
  "lighthouse-core/config/default-config.js | metricGroupTitle": {
    "message": "Metrikas"
  },
  "lighthouse-core/config/default-config.js | overallImprovementsGroupDescription": {
    "message": "Uzlabojiet vispārējo ielādes darbību, lai lapa reaģētu un būtu gatava izmantošanai pēc iespējas ātrāk. Galvenās metrikas: “Laiks līdz interaktivitātei”, “Ātruma rādītājs”"
  },
  "lighthouse-core/config/default-config.js | overallImprovementsGroupTitle": {
    "message": "Vispārēji uzlabojumi"
  },
  "lighthouse-core/config/default-config.js | performanceCategoryTitle": {
    "message": "Veiktspēja"
  },
  "lighthouse-core/config/default-config.js | pwaCategoryDescription": {
    "message": "Veicot šīs pārbaudes, varat validēt progresīvo tīmekļa lietotņu aspektus. [Uzziniet vairāk](https://developers.google.com/web/progressive-web-apps/checklist)."
  },
  "lighthouse-core/config/default-config.js | pwaCategoryManualDescription": {
    "message": "Šīs pārbaudes ir vajadzīgas saskaņā ar standarta [PWA kontrolsarakstu](https://developers.google.com/web/progressive-web-apps/checklist), taču Lighthouse neveic tās automātiski. Tās neietekmē jūsu rezultātu, taču ir svarīgi pārbaudīt šos lietotnes aspektus manuāli."
  },
  "lighthouse-core/config/default-config.js | pwaCategoryTitle": {
    "message": "Progresīvā tīmekļa lietotne"
  },
  "lighthouse-core/config/default-config.js | pwaFastReliableGroupTitle": {
    "message": "Ātrums un uzticamība"
  },
  "lighthouse-core/config/default-config.js | pwaInstallableGroupTitle": {
    "message": "Instalēšana"
  },
  "lighthouse-core/config/default-config.js | pwaOptimizedGroupTitle": {
    "message": "PTL optimizācija"
  },
  "lighthouse-core/config/default-config.js | seoCategoryDescription": {
    "message": "Šīs atzīmes nodrošina, ka jūsu lapa ir optimizēta meklētājprogrammu rezultātu ranžēšanai. Pastāv papildu faktori, kurus Lighthouse neatzīmē, bet tie var ietekmēt jūsu meklēšanas rezultātu ranžēšanu. [Uzziniet vairāk](https://support.google.com/webmasters/answer/35769)."
  },
  "lighthouse-core/config/default-config.js | seoCategoryManualDescription": {
    "message": "Palaidiet savā vietnē šos papildu apstiprināšanas rīkus, lai aplūkotu papildu MPO paraugpraksi."
  },
  "lighthouse-core/config/default-config.js | seoCategoryTitle": {
    "message": "MPO"
  },
  "lighthouse-core/config/default-config.js | seoContentGroupDescription": {
    "message": "Formatējiet savu HTML tā, lai rāpuļprogrammas varētu labāk saprast jūsu lietotnes saturu."
  },
  "lighthouse-core/config/default-config.js | seoContentGroupTitle": {
    "message": "Satura paraugprakse"
  },
  "lighthouse-core/config/default-config.js | seoCrawlingGroupDescription": {
    "message": "Rāpuļprogrammām ir nepieciešama piekļuve jūsu lietotnei, lai nodrošinātu parādīšanu meklēšanas rezultātos."
  },
  "lighthouse-core/config/default-config.js | seoCrawlingGroupTitle": {
    "message": "Pārmeklēšana un indeksēšana"
  },
  "lighthouse-core/config/default-config.js | seoMobileGroupDescription": {
    "message": "Jūsu lapām ir jābūt piemērotām mobilajām ierīcēm, lai lietotājiem nebūtu jāizmanto savilkšana vai tuvināšana lapu satura lasīšanai. [Uzziniet vairāk](https://developers.google.com/search/mobile-sites/)."
  },
  "lighthouse-core/config/default-config.js | seoMobileGroupTitle": {
    "message": "Piemērota mobilajām ierīcēm"
  },
  "lighthouse-core/gather/gather-runner.js | warningRedirected": {
    "message": "Iespējams, lapa netiek ielādēta, kā paredzēts, jo jūsu testa URL ({requested}) tika novirzīts uz: {final}. Mēģiniet tieši testēt otro URL."
  },
  "lighthouse-core/gather/gather-runner.js | warningTimeout": {
    "message": "Lapa tika ielādēta pārāk lēni, lai ielāde tiktu pabeigta noteiktajā laika ierobežojumā. Rezultāti var būt nepilnīgi."
  },
  "lighthouse-core/lib/i18n/i18n.js | columnCacheTTL": {
    "message": "Kešatmiņas TTL vērtība"
  },
  "lighthouse-core/lib/i18n/i18n.js | columnDuration": {
    "message": "Ilgums"
  },
  "lighthouse-core/lib/i18n/i18n.js | columnElement": {
    "message": "Elements"
  },
  "lighthouse-core/lib/i18n/i18n.js | columnFailingElem": {
    "message": "Failing Elements"
  },
  "lighthouse-core/lib/i18n/i18n.js | columnLocation": {
    "message": "Atrašanās vieta"
  },
  "lighthouse-core/lib/i18n/i18n.js | columnName": {
    "message": "Vārds"
  },
  "lighthouse-core/lib/i18n/i18n.js | columnOverBudget": {
    "message": "Pārsniegts budžets"
  },
  "lighthouse-core/lib/i18n/i18n.js | columnRequests": {
    "message": "Pieprasījumi"
  },
  "lighthouse-core/lib/i18n/i18n.js | columnResourceSize": {
    "message": "Resursa izmēri"
  },
  "lighthouse-core/lib/i18n/i18n.js | columnResourceType": {
    "message": "Resursu veids"
  },
  "lighthouse-core/lib/i18n/i18n.js | columnSize": {
    "message": "Izmērs"
  },
  "lighthouse-core/lib/i18n/i18n.js | columnSource": {
    "message": "Avots"
  },
  "lighthouse-core/lib/i18n/i18n.js | columnStartTime": {
    "message": "Sākuma laiks"
  },
  "lighthouse-core/lib/i18n/i18n.js | columnTimeSpent": {
    "message": "Iztērētais laiks"
  },
  "lighthouse-core/lib/i18n/i18n.js | columnTransferSize": {
    "message": "Pārsūtīto failu lielums"
  },
  "lighthouse-core/lib/i18n/i18n.js | columnURL": {
    "message": "URL"
  },
  "lighthouse-core/lib/i18n/i18n.js | columnWastedBytes": {
    "message": "Potenciālie ietaupījumi"
  },
  "lighthouse-core/lib/i18n/i18n.js | columnWastedMs": {
    "message": "Potenciālie ietaupījumi"
  },
  "lighthouse-core/lib/i18n/i18n.js | cumulativeLayoutShiftMetric": {
    "message": "Cumulative Layout Shift"
  },
  "lighthouse-core/lib/i18n/i18n.js | displayValueByteSavings": {
    "message": "Potenciālais ietaupījums: {wastedBytes, number, bytes} KiB"
  },
  "lighthouse-core/lib/i18n/i18n.js | displayValueMsSavings": {
    "message": "Potenciālais ietaupījums: {wastedMs, number, milliseconds} ms"
  },
  "lighthouse-core/lib/i18n/i18n.js | documentResourceType": {
    "message": "Dokuments"
  },
  "lighthouse-core/lib/i18n/i18n.js | estimatedInputLatencyMetric": {
    "message": "Paredzētais ievades latentums"
  },
  "lighthouse-core/lib/i18n/i18n.js | firstCPUIdleMetric": {
    "message": "Pirmā CPU dīkstāve"
  },
  "lighthouse-core/lib/i18n/i18n.js | firstContentfulPaintMetric": {
    "message": "First Contentful Paint"
  },
  "lighthouse-core/lib/i18n/i18n.js | firstMeaningfulPaintMetric": {
    "message": "Pirmais nozīmīgais satura atveidojums"
  },
  "lighthouse-core/lib/i18n/i18n.js | fontResourceType": {
    "message": "Fonts"
  },
  "lighthouse-core/lib/i18n/i18n.js | imageResourceType": {
    "message": "Attēls"
  },
  "lighthouse-core/lib/i18n/i18n.js | interactiveMetric": {
    "message": "Time to Interactive"
  },
  "lighthouse-core/lib/i18n/i18n.js | largestContentfulPaintMetric": {
    "message": "Largest Contentful Paint"
  },
  "lighthouse-core/lib/i18n/i18n.js | maxPotentialFIDMetric": {
    "message": "Maks. potenciālā pirmā ievades aizkave"
  },
  "lighthouse-core/lib/i18n/i18n.js | mediaResourceType": {
    "message": "Multivide"
  },
  "lighthouse-core/lib/i18n/i18n.js | ms": {
    "message": "{timeInMs, number, milliseconds} ms"
  },
  "lighthouse-core/lib/i18n/i18n.js | otherResourceType": {
    "message": "Cits"
  },
  "lighthouse-core/lib/i18n/i18n.js | scriptResourceType": {
    "message": "Skripts"
  },
  "lighthouse-core/lib/i18n/i18n.js | seconds": {
    "message": "{timeInMs, number, seconds} s"
  },
  "lighthouse-core/lib/i18n/i18n.js | speedIndexMetric": {
    "message": "Speed Index"
  },
  "lighthouse-core/lib/i18n/i18n.js | stylesheetResourceType": {
    "message": "Stilu lapa"
  },
  "lighthouse-core/lib/i18n/i18n.js | thirdPartyResourceType": {
    "message": "Trešā puse"
  },
  "lighthouse-core/lib/i18n/i18n.js | totalBlockingTimeMetric": {
    "message": "Total Blocking Time"
  },
  "lighthouse-core/lib/i18n/i18n.js | totalResourceType": {
    "message": "Kopā"
  },
  "lighthouse-core/lib/lh-error.js | badTraceRecording": {
    "message": "Nevarēja reģistrēt lapas ielādes trasējumu. Lūdzu, vēlreiz palaidiet Lighthouse. ({errorCode})"
  },
  "lighthouse-core/lib/lh-error.js | criTimeout": {
    "message": "Gaidot sākotnējā atkļūdotāja protokola savienojumu, radās noildze."
  },
  "lighthouse-core/lib/lh-error.js | didntCollectScreenshots": {
    "message": "Lapas ielādes laikā pārlūkprogramma Chrome nav apkopojusi nevienu ekrānuzņēmumu. Lūdzu, nodrošiniet, ka saturs ir redzams lapā, un pēc tam mēģiniet atkārtoti palaist Lighthouse. ({errorCode})"
  },
  "lighthouse-core/lib/lh-error.js | dnsFailure": {
    "message": "DNS serveri nevarēja atrast norādīto domēnu."
  },
  "lighthouse-core/lib/lh-error.js | erroredRequiredArtifact": {
    "message": "Nepieciešamajam parametra “{artifactName}” vācējam radās kļūda: {errorMessage}."
  },
  "lighthouse-core/lib/lh-error.js | internalChromeError": {
    "message": "Radās iekšēja Chrome kļūda. Lūdzu, restartējiet Chrome un mēģiniet atkārtoti palaist Lighthouse."
  },
  "lighthouse-core/lib/lh-error.js | missingRequiredArtifact": {
    "message": "Nepieciešamais parametra “{artifactName}” vācējs nedarbojās."
  },
  "lighthouse-core/lib/lh-error.js | notHtml": {
    "message": "Norādītā lapa nav valodā HTML (tā tiek rādīta MIME veidā {mimeType})."
  },
  "lighthouse-core/lib/lh-error.js | oldChromeDoesNotSupportFeature": {
    "message": "Šī Chrome versija ir pārāk veca, lai atbalstītu funkciju {featureName}. Lai skatītu visus rezultātus, izmantojiet jaunāku versiju."
  },
  "lighthouse-core/lib/lh-error.js | pageLoadFailed": {
    "message": "Lighthouse nevarēja droši ielādēt jūsu pieprasīto lapu. Pārliecinieties, ka testējat pareizo URL un serveris pareizi reaģē uz visiem pieprasījumiem."
  },
  "lighthouse-core/lib/lh-error.js | pageLoadFailedHung": {
    "message": "Lighthouse nevarēja droši ielādēt jūsu pieprasīto URL, jo lapa pārstāja reaģēt."
  },
  "lighthouse-core/lib/lh-error.js | pageLoadFailedInsecure": {
    "message": "Jūsu norādītajam URL nav derīga drošības sertifikāta. {securityMessages}"
  },
  "lighthouse-core/lib/lh-error.js | pageLoadFailedInterstitial": {
    "message": "Pārlūkprogramma Chrome neļāva ielādēt lapu ar iespiestu reklāmu. Nodrošiniet, ka pārbaudāt pareizo URL un ka serveris pareizi reaģē uz visiem pieprasījumiem."
  },
  "lighthouse-core/lib/lh-error.js | pageLoadFailedWithDetails": {
    "message": "Lighthouse nevarēja uzticami ielādēt jūsu pieprasīto lapu. Nodrošiniet, ka pārbaudāt pareizo URL un ka serveris pareizi reaģē uz visiem pieprasījumiem. (Detalizēta informācija: {errorDetails})"
  },
  "lighthouse-core/lib/lh-error.js | pageLoadFailedWithStatusCode": {
    "message": "Lighthouse nevarēja uzticami ielādēt jūsu pieprasīto lapu. Nodrošiniet, ka pārbaudāt pareizo URL un ka serveris pareizi reaģē uz visiem pieprasījumiem. (Statusa kods: {statusCode})"
  },
  "lighthouse-core/lib/lh-error.js | pageLoadTookTooLong": {
    "message": "Lapas ielādei bija nepieciešams pārāk ilgs laiks. Lūdzu, izmantojiet pārskatā sniegtās iespējas, lai samazinātu lapas ielādes laiku, un pēc tam mēģiniet atkārtoti palaist Lighthouse. ({errorCode})"
  },
  "lighthouse-core/lib/lh-error.js | protocolTimeout": {
    "message": "Gaidot DevTools protokola atbildi, ir pārsniegts atvēlētais laiks. (Veids: {protocolMethod})"
  },
  "lighthouse-core/lib/lh-error.js | requestContentTimeout": {
    "message": "Resursu satura izgūšanai ir nepieciešams ilgāks laiks, nekā pieļaujams"
  },
  "lighthouse-core/lib/lh-error.js | urlInvalid": {
    "message": "Šķiet, ka jūsu norādītais URL nav derīgs."
  },
  "lighthouse-core/report/html/renderer/util.js | auditGroupExpandTooltip": {
    "message": "Rādīt pārbaudes"
  },
  "lighthouse-core/report/html/renderer/util.js | calculatorLink": {
    "message": "Skatiet kalkulatoru."
  },
  "lighthouse-core/report/html/renderer/util.js | crcInitialNavigation": {
    "message": "Sākotnējā navigācija"
  },
  "lighthouse-core/report/html/renderer/util.js | crcLongestDurationLabel": {
    "message": "Maksimālais kritiskais ceļa latentums:"
  },
  "lighthouse-core/report/html/renderer/util.js | dropdownCopyJSON": {
    "message": "Kopēt JSON"
  },
  "lighthouse-core/report/html/renderer/util.js | dropdownDarkTheme": {
    "message": "Pārslēgt tumšo motīvu"
  },
  "lighthouse-core/report/html/renderer/util.js | dropdownPrintExpanded": {
    "message": "Drukājamā kopija izvērsta"
  },
  "lighthouse-core/report/html/renderer/util.js | dropdownPrintSummary": {
    "message": "Drukāt kopsavilkumu"
  },
  "lighthouse-core/report/html/renderer/util.js | dropdownSaveGist": {
    "message": "Saglabāt kā Gist"
  },
  "lighthouse-core/report/html/renderer/util.js | dropdownSaveHTML": {
    "message": "Saglabāt kā HTML"
  },
  "lighthouse-core/report/html/renderer/util.js | dropdownSaveJSON": {
    "message": "Saglabāt kā JSON"
  },
  "lighthouse-core/report/html/renderer/util.js | dropdownViewer": {
    "message": "Atvērt skatītājā"
  },
  "lighthouse-core/report/html/renderer/util.js | errorLabel": {
    "message": "Kļūda!"
  },
  "lighthouse-core/report/html/renderer/util.js | errorMissingAuditInfo": {
    "message": "Pārskata kļūda: nav pārbaudes informācijas"
  },
  "lighthouse-core/report/html/renderer/util.js | footerIssue": {
    "message": "Iesniegt problēmu"
  },
  "lighthouse-core/report/html/renderer/util.js | labDataTitle": {
    "message": "Laboratorijas dati"
  },
  "lighthouse-core/report/html/renderer/util.js | lsPerformanceCategoryDescription": {
    "message": "[Lighthouse](https://developers.google.com/web/tools/lighthouse/) pašreizējās lapas analīze emulētajā mobilajā tīklā. Vērtības ir aptuvenas un var atšķirties."
  },
  "lighthouse-core/report/html/renderer/util.js | manualAuditsGroupTitle": {
    "message": "Papildu vienumi manuālai pārbaudei"
  },
  "lighthouse-core/report/html/renderer/util.js | notApplicableAuditsGroupTitle": {
    "message": "Nav piemērojams"
  },
  "lighthouse-core/report/html/renderer/util.js | opportunityResourceColumnLabel": {
    "message": "Iespēja"
  },
  "lighthouse-core/report/html/renderer/util.js | opportunitySavingsColumnLabel": {
    "message": "Aptuvenais ietaupījums"
  },
  "lighthouse-core/report/html/renderer/util.js | passedAuditsGroupTitle": {
    "message": "Izpildītās pārbaudes"
  },
  "lighthouse-core/report/html/renderer/util.js | runtimeDesktopEmulation": {
    "message": "Emulēts dators"
  },
  "lighthouse-core/report/html/renderer/util.js | runtimeMobileEmulation": {
    "message": "Emulēts tālrunis Moto G4"
  },
  "lighthouse-core/report/html/renderer/util.js | runtimeNoEmulation": {
    "message": "Nav emulācijas"
  },
  "lighthouse-core/report/html/renderer/util.js | runtimeSettingsBenchmark": {
    "message": "Centrālā procesora/atmiņas jauda"
  },
  "lighthouse-core/report/html/renderer/util.js | runtimeSettingsCPUThrottling": {
    "message": "Centrālā procesora ierobežošana"
  },
  "lighthouse-core/report/html/renderer/util.js | runtimeSettingsChannel": {
    "message": "Kanāls"
  },
  "lighthouse-core/report/html/renderer/util.js | runtimeSettingsDevice": {
    "message": "Ierīce"
  },
  "lighthouse-core/report/html/renderer/util.js | runtimeSettingsFetchTime": {
    "message": "Izgūšanas laiks"
  },
  "lighthouse-core/report/html/renderer/util.js | runtimeSettingsNetworkThrottling": {
    "message": "Tīkla ierobežošana"
  },
  "lighthouse-core/report/html/renderer/util.js | runtimeSettingsTitle": {
    "message": "Izpildlaika iestatījumi"
  },
  "lighthouse-core/report/html/renderer/util.js | runtimeSettingsUA": {
    "message": "Lietotāja aģents (saimniekdators)"
  },
  "lighthouse-core/report/html/renderer/util.js | runtimeSettingsUANetwork": {
    "message": "Lietotāja aģents (tīkls)"
  },
  "lighthouse-core/report/html/renderer/util.js | runtimeSettingsUrl": {
    "message": "URL"
  },
  "lighthouse-core/report/html/renderer/util.js | runtimeUnknown": {
    "message": "Nezināms"
  },
  "lighthouse-core/report/html/renderer/util.js | snippetCollapseButtonLabel": {
    "message": "Sakļaut fragmentu"
  },
  "lighthouse-core/report/html/renderer/util.js | snippetExpandButtonLabel": {
    "message": "Izvērst fragmentu"
  },
  "lighthouse-core/report/html/renderer/util.js | thirdPartyResourcesLabel": {
    "message": "Parādīt trešās puses resursus"
  },
  "lighthouse-core/report/html/renderer/util.js | throttlingProvided": {
    "message": "Nodrošināts atbilstoši videi"
  },
  "lighthouse-core/report/html/renderer/util.js | toplevelWarningsMessage": {
    "message": "Radās problēmas, kas ietekmēja šo Lighthouse palaišanu:"
  },
  "lighthouse-core/report/html/renderer/util.js | varianceDisclaimer": {
    "message": "Vērtības ir aptuvenas un var atšķirties. [Veiktspējas rezultāts tiek aprēķināts](https://web.dev/performance-scoring/), pamatojoties tieši uz šiem metrikas veidiem."
  },
  "lighthouse-core/report/html/renderer/util.js | warningAuditsGroupTitle": {
    "message": "Veiktās pārbaudes ar brīdinājumiem"
  },
  "lighthouse-core/report/html/renderer/util.js | warningHeader": {
    "message": "Brīdinājumi: "
  },
  "stack-packs/packs/amp.js | efficient_animated_content": {
    "message": "Animētam saturam izmantojiet komponentu [amp-anim](https://amp.dev/documentation/components/amp-anim/), lai samazinātu centrālā procesora lietojumu, kamēr saturs nav redzams ekrānā."
  },
  "stack-packs/packs/amp.js | offscreen_images": {
    "message": "Pārbaudiet, vai tiek izmantoti derīgi `amp-img` tagi attēliem, kuriem tiek automātiski veikta lēna ielāde ārpus pirmās skatvietas. [Uzziniet vairāk](https://amp.dev/documentation/guides-and-tutorials/develop/media_iframes_3p/?format=websites#images)."
  },
  "stack-packs/packs/amp.js | render_blocking_resources": {
    "message": "Izmantojiet tādus rīkus kā [AMP Optimizer](https://github.com/ampproject/amp-toolbox/tree/main/packages/optimizer), lai [servera pusē renderētu AMP izkārtojumus](https://amp.dev/documentation/guides-and-tutorials/optimize-and-measure/server-side-rendering/)."
  },
  "stack-packs/packs/amp.js | unminified_css": {
    "message": "Skatiet [AMP dokumentāciju](https://amp.dev/documentation/guides-and-tutorials/develop/style_and_layout/style_pages/), lai pārliecinātos, vai visi jūsu stili tiek atbalstīti."
  },
  "stack-packs/packs/amp.js | uses_responsive_images": {
    "message": "Elements `amp-img` atbalsta atribūtu `srcset`, lai varētu norādīt, kurus attēlu līdzekļus izmantot atkarībā no attēla izmēra.  [Uzziniet vairāk](https://amp.dev/documentation/guides-and-tutorials/develop/style_and_layout/art_direction/)."
  },
  "stack-packs/packs/amp.js | uses_webp_images": {
    "message": "Apsveriet iespēju attēlot visus `amp-img` komponentus WebP formātos un norādīt piemērotu atkāpšanās formātu citām pārlūkprogrammām. [Uzziniet vairāk](https://amp.dev/documentation/components/amp-img/#example:-specifying-a-fallback-image)."
  },
  "stack-packs/packs/angular.js | dom_size": {
    "message": "Ja tiek renderēti ļoti lieli saraksti, apsveriet iespēju izmantot virtuālo ritināšanu ar komponentu izstrādes komplektu (Component Dev Kit — CDK). [Uzziniet vairāk](https://web.dev/virtualize-lists-with-angular-cdk/)."
  },
  "stack-packs/packs/angular.js | total_byte_weight": {
    "message": "Lietojiet [koda dalīšanu maršruta līmenī](https://web.dev/route-level-code-splitting-in-angular/), lai samazinātu JavaScript paku lielumu. Apsveriet arī iespēju iepriekš saglabāt līdzekļus kešatmiņā, izmantojot [Angular pakalpojumu skriptu](https://web.dev/precaching-with-the-angular-service-worker/)."
  },
  "stack-packs/packs/angular.js | unminified_warning": {
    "message": "Ja izmantojat Angular CLI, būvējumi jāģenerē produkcijas režīmā. [Uzziniet vairāk](https://angular.io/guide/deployment#enable-runtime-production-mode)."
  },
  "stack-packs/packs/angular.js | unused_javascript": {
    "message": "Ja izmantojat Angular CLI, iekļaujiet produkcijas būvējumā avota kartes, lai pārbaudītu pakas. [Uzziniet vairāk](https://angular.io/guide/deployment#inspect-the-bundles)."
  },
  "stack-packs/packs/angular.js | uses_rel_preload": {
    "message": "Iepriekš ielādējiet maršrutus, lai paātrinātu navigāciju. [Uzziniet vairāk](https://web.dev/route-preloading-in-angular/)."
  },
  "stack-packs/packs/angular.js | uses_responsive_images": {
    "message": "Lai pārvaldītu attēlu robežvērtības, varat izmantot utilītprogrammu `BreakpointObserver`, kas ir pieejama komponentu izstrādes komplektā (Component Dev Kit — CDK). [Uzziniet vairāk](https://material.angular.io/cdk/layout/overview)."
  },
  "stack-packs/packs/magento.js | critical_request_chains": {
    "message": "Ja negrupējat JavaScript līdzekļus, apsveriet iespēju izmantot programmu [baler](https://github.com/magento/baler)."
  },
  "stack-packs/packs/magento.js | disable_bundling": {
    "message": "Atspējojiet Magento iebūvēto [JavaScript grupēšanu un samazināšanu](https://devdocs.magento.com/guides/v2.3/frontend-dev-guide/themes/js-bundling.html) un apsveriet iespēju izmantot programmu [baler](https://github.com/magento/baler/)."
  },
  "stack-packs/packs/magento.js | font_display": {
    "message": "[Definējot pielāgotus fontus](https://devdocs.magento.com/guides/v2.3/frontend-dev-guide/css-topics/using-fonts.html), norādiet mainīgo `@font-display`."
  },
  "stack-packs/packs/magento.js | offscreen_images": {
    "message": "Apsveriet iespēju modificēt produktu un katalogu veidnes, lai izmantotu tīmekļa platformas [lēnas ielādes](https://web.dev/native-lazy-loading/) funkciju."
  },
  "stack-packs/packs/magento.js | server_response_time": {
    "message": "Izmantojiet platformas Magento [Varnish integrāciju](https://devdocs.magento.com/guides/v2.3/config-guide/varnish/config-varnish.html)."
  },
  "stack-packs/packs/magento.js | unminified_css": {
    "message": "Veikala izstrādātāja iestatījumos iespējojiet opciju Minify CSS Files (Samazināt CSS failus). [Uzziniet vairāk](https://devdocs.magento.com/guides/v2.3/performance-best-practices/configuration.html?itm_source=devdocs&itm_medium=search_page&itm_campaign=federated_search&itm_term=minify%20css%20files)."
  },
  "stack-packs/packs/magento.js | unminified_javascript": {
    "message": "Varat izmantot rīkkopu [Terser](https://www.npmjs.com/package/terser), lai samazinātu visus JavaScript līdzekļus no statiskas satura izvietošanas un atspējotu iebūvēto samazināšanas funkciju."
  },
  "stack-packs/packs/magento.js | unused_javascript": {
    "message": "Atspējojiet Magento iebūvēto [JavaScript grupēšanu](https://devdocs.magento.com/guides/v2.3/frontend-dev-guide/themes/js-bundling.html)."
  },
  "stack-packs/packs/magento.js | uses_optimized_images": {
    "message": "Veikalā [Magento Marketplace](https://marketplace.magento.com/catalogsearch/result/?q=optimize%20image) varat atrast dažādus trešo pušu paplašinājumus attēlu optimizācijai."
  },
  "stack-packs/packs/magento.js | uses_rel_preconnect": {
    "message": "Varat pievienot norādes par iepriekšēju pieslēgšanu vai DNS sākotnējo datu iegūšanas resursu, [modificējot motīva izkārtojumu](https://devdocs.magento.com/guides/v2.3/frontend-dev-guide/layouts/xml-manage.html)."
  },
  "stack-packs/packs/magento.js | uses_rel_preload": {
    "message": "Varat pievienot `<link rel=preload>` tagus, [modificējot motīva izkārtojumu](https://devdocs.magento.com/guides/v2.3/frontend-dev-guide/layouts/xml-manage.html)."
  },
  "stack-packs/packs/magento.js | uses_webp_images": {
    "message": "Veikalā [Magento Marketplace](https://marketplace.magento.com/catalogsearch/result/?q=webp) varat atrast dažādus trešo pušu paplašinājumus jaunāku attēlu formātu izmantošanai."
  },
  "stack-packs/packs/react.js | dom_size": {
    "message": "Ja lapā renderējat daudzus atkārtotus elementus, apsveriet iespēju izmantot logošanas bibliotēku, piemēram, `react-window`, lai samazinātu izveidoto DOM mezglu skaitu. [Uzziniet vairāk](https://web.dev/virtualize-long-lists-react-window/). Ja izmantojat Effect aizķeri izpildlaika veiktspējas uzlabošanai, samaziniet lieku atkārtotu renderēšanu, izmantojot [shouldComponentUpdate](https://reactjs.org/docs/optimizing-performance.html#shouldcomponentupdate-in-action), [PureComponent](https://reactjs.org/docs/react-api.html#reactpurecomponent) vai [React.memo](https://reactjs.org/docs/react-api.html#reactmemo) un [izlaišanas efektus](https://reactjs.org/docs/hooks-effect.html#tip-optimizing-performance-by-skipping-effects) tikai līdz noteiktu atkarību maiņas brīdim."
  },
  "stack-packs/packs/react.js | redirects": {
    "message": "Ja izmantojat bibliotēku React Router, samaziniet komponenta `<Redirect>` lietojumu [maršrutu navigācijai](https://reacttraining.com/react-router/web/api/Redirect)."
  },
  "stack-packs/packs/react.js | server_response_time": {
    "message": "Ja renderējat React komponentus servera pusē, apsveriet iespēju izmantot metodi `renderToNodeStream()` vai `renderToStaticNodeStream()`, lai klients varētu saņemt un aizpildīt dažādas marķējuma daļas, nevis visu marķējumu reizē. [Uzziniet vairāk](https://reactjs.org/docs/react-dom-server.html#rendertonodestream)."
  },
  "stack-packs/packs/react.js | unminified_css": {
    "message": "Ja būvējuma sistēmā CSS faili tiek automātiski samazināti, pārbaudiet, vai ir izvietots jūsu lietojumprogrammas produkcijas būvējums. To var pārbaudīt, izmantojot paplašinājumu React Developer Tools. [Uzziniet vairāk](https://reactjs.org/docs/optimizing-performance.html#use-the-production-build)."
  },
  "stack-packs/packs/react.js | unminified_javascript": {
    "message": "Ja būvējuma sistēmā JavaScript faili tiek automātiski samazināti, pārbaudiet, vai ir izvietots jūsu lietojumprogrammas produkcijas būvējums. To var pārbaudīt, izmantojot paplašinājumu React Developer Tools. [Uzziniet vairāk](https://reactjs.org/docs/optimizing-performance.html#use-the-production-build)."
  },
  "stack-packs/packs/react.js | unused_javascript": {
    "message": "Ja neveicat renderēšanu servera pusē, [sadaliet JavaScript pakas](https://web.dev/code-splitting-suspense/), izmantojot `React.lazy()`. Pretējā gadījumā sadaliet kodu, izmantojot trešās puses bibliotēku, piemēram, [loadable-components](https://www.smooth-code.com/open-source/loadable-components/docs/getting-started/)."
  },
  "stack-packs/packs/react.js | user_timings": {
    "message": "Varat mērīt komponentu renderēšanas veiktspēju ar spraudni React DevTools Profiler, kurā tiek izmantots Profiler API. [Uzziniet vairāk.](https://reactjs.org/blog/2018/09/10/introducing-the-react-profiler.html)"
  },
  "stack-packs/packs/wordpress.js | efficient_animated_content": {
    "message": "Apsveriet iespēju augšupielādēt GIF attēlu pakalpojumā, kuru varēs izmantot, lai iegultu GIF attēlu kā HTML5 videoklipu."
  },
  "stack-packs/packs/wordpress.js | offscreen_images": {
    "message": "Instalējiet [atliktās ielādes WordPress spraudni](https://wordpress.org/plugins/search/lazy+load/), kas sniedz iespēju atlikt jebkādus ārpus ekrāna esošus attēlus vai mainīt motīvu uz tādu, kurā šī funkcija tiek nodrošināta. Ieteicams izmantot arī [AMP spraudni](https://wordpress.org/plugins/amp/)."
  },
  "stack-packs/packs/wordpress.js | render_blocking_resources": {
    "message": "Ir vairāki WordPress spraudņi, kas var palīdzēt [iekļaut būtiskus līdzekļus](https://wordpress.org/plugins/search/critical+css/) vai [atlikt mazāk svarīgus resursus](https://wordpress.org/plugins/search/defer+css+javascript/). Ņemiet vērā, ka šo spraudņu nodrošinātā optimizācija var traucēt funkciju darbībai jūsu motīvā vai spraudņos, tādēļ, visticamāk, jums būs jāveic koda izmaiņas."
  },
  "stack-packs/packs/wordpress.js | server_response_time": {
    "message": "Motīvi, spraudņi un servera specifikācijas ietekmē servera atbildes laiku. Apsveriet iespēju atrast optimizētāku motīvu, rūpīgi izvēlēties optimizācijas spraudni un/vai jaunināt serveri."
  },
  "stack-packs/packs/wordpress.js | total_byte_weight": {
    "message": "Apsveriet iespēju rādīt fragmentus ziņu sarakstos (piemēram, izmantojot tagu “more”), samazināt attiecīgajā lapā rādāmo ziņu skaitu, sadalīt garas ziņas vairākās lapās vai izmantot spraudni, lai atliktu komentāru ielādi."
  },
  "stack-packs/packs/wordpress.js | unminified_css": {
    "message": "Vairāki [WordPress spraudņi](https://wordpress.org/plugins/search/minify+css/) var paātrināt jūsu vietnes darbību, savienojot, samazinot un saspiežot stilus. Ja iespējams, varat arī veikt šo samazināšanu iepriekš izveides procesā."
  },
  "stack-packs/packs/wordpress.js | unminified_javascript": {
    "message": "Vairāki [WordPress spraudņi](https://wordpress.org/plugins/search/minify+javascript/) var paātrināt jūsu vietnes darbību, savienojot, samazinot un saspiežot skriptus. Ja iespējams, varat veikt šo samazināšanu jau iepriekš izveides procesā."
  },
  "stack-packs/packs/wordpress.js | unused_css_rules": {
    "message": "Ieteicams samazināt vai mainīt tādu [WordPress spraudņu](https://wordpress.org/plugins/) skaitu, kuri ielādē nelietotu CSS kodu jūsu lapā. Lai identificētu spraudņus, kuri pievieno lieku CSS kodu, mēģiniet izpildīt [koda pārklājumu](https://developers.google.com/web/updates/2017/04/devtools-release-notes#coverage), izmantojot Chrome DevTools. Saistīto motīvu/spraudni varat identificēt stila lapas vietrādī URL. Meklējiet spraudņus, kuriem sarakstā ir daudz stila lapu ar daudz sarkanām atzīmēm koda pārklājumā. Spraudnim ir jāievieto rindā stilu lapa tikai tad, ja tā faktiski tiek izmantota lapā."
  },
  "stack-packs/packs/wordpress.js | unused_javascript": {
    "message": "Ieteicams samazināt vai mainīt tādu [WordPress spraudņu](https://wordpress.org/plugins/) skaitu, kuri ielādē nelietotu JavaScript kodu jūsu lapā. Lai identificētu spraudņus, kuri pievieno lieku JS kodu, mēģiniet izpildīt [koda pārklājumu](https://developers.google.com/web/updates/2017/04/devtools-release-notes#coverage), izmantojot Chrome DevTools. Saistīto motīvu/spraudni varat identificēt skripta vietrādī URL. Meklējiet spraudņus, kuriem sarakstā ir daudz skriptu ar daudz sarkanām atzīmēm koda pārklājumā. Spraudnim ir jāievieto rindā skripts tikai tad, ja tas faktiski tiek izmantots lapā."
  },
  "stack-packs/packs/wordpress.js | uses_long_cache_ttl": {
    "message": "Uzziniet par [pārlūkprogrammas datu saglabāšanu kešatmiņā programmatūrā WordPress](https://wordpress.org/support/article/optimization/#browser-caching)."
  },
  "stack-packs/packs/wordpress.js | uses_optimized_images": {
    "message": "Ieteicams izmantot [attēlu optimizācijas WordPress spraudni](https://wordpress.org/plugins/search/optimize+images/), kas saspiež attēlus, vienlaikus saglabājot kvalitāti."
  },
  "stack-packs/packs/wordpress.js | uses_responsive_images": {
    "message": "Tieši augšupielādējiet attēlus, izmantojot [multivides bibliotēku](https://wordpress.org/support/article/media-library-screen/), lai nodrošinātu nepieciešamo attēlu lielumu pieejamību. Pēc tam ievietojiet attēlus no multivides bibliotēkas vai izmantojiet attēlu logrīku, lai tiktu izmantoti optimāli attēlu lielumi (tostarp reaģējošām robežvērtībām paredzētie). Neizmantojiet `Full Size` attēlus, ja to izmēri neatbilst to lietojumam. [Uzziniet vairāk](https://wordpress.org/support/article/inserting-images-into-posts-and-pages/)."
  },
  "stack-packs/packs/wordpress.js | uses_text_compression": {
    "message": "Varat iespējot teksta saspiešanu tīmekļa servera konfigurācijā."
  },
  "stack-packs/packs/wordpress.js | uses_webp_images": {
    "message": "Ieteicams izmantot [spraudni](https://wordpress.org/plugins/search/convert+webp/) vai pakalpojumu, kurā jūsu augšupielādētie attēli tiks automātiski pārveidoti optimālos formātos."
  }
}<|MERGE_RESOLUTION|>--- conflicted
+++ resolved
@@ -839,12 +839,9 @@
   "lighthouse-core/audits/layout-shift-elements.js | description": {
     "message": "Šie DOM elementi visvairāk veicina lapas CLS."
   },
-<<<<<<< HEAD
-=======
   "lighthouse-core/audits/layout-shift-elements.js | displayValue": {
     "message": "{nodeCount,plural, =1{Tika atrasts viens elements}zero{Tika atrasti # elementi}one{Tika atrasts # elements}other{Tika atrasti # elementi}}"
   },
->>>>>>> 8fd7551d
   "lighthouse-core/audits/layout-shift-elements.js | title": {
     "message": "Centieties novērst lielas izkārtojuma nobīdes"
   },
