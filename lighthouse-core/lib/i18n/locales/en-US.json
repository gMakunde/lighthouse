--- conflicted
+++ resolved
@@ -420,7 +420,7 @@
     "message": "Polyfills and transforms enable legacy browsers to use new JavaScript features. However, many aren't necessary for modern browsers. For your bundled JavaScript, adopt a modern script deployment strategy using module/nomodule feature detection to reduce the amount of code shipped to modern browsers, while retaining support for legacy browsers. [Learn More](https://philipwalton.com/articles/deploying-es2015-code-in-production-today/)"
   },
   "lighthouse-core/audits/byte-efficiency/legacy-javascript.js | title": {
-    "message": "Legacy JavaScript"
+    "message": "Avoid serving legacy JavaScript to modern browsers"
   },
   "lighthouse-core/audits/byte-efficiency/offscreen-images.js | description": {
     "message": "Consider lazy-loading offscreen and hidden images after all critical resources have finished loading to lower time to interactive. [Learn more](https://web.dev/offscreen-images)."
@@ -833,15 +833,6 @@
   "lighthouse-core/audits/layout-shift-elements.js | title": {
     "message": "Avoid large layout shifts"
   },
-<<<<<<< HEAD
-=======
-  "lighthouse-core/audits/legacy-javascript.js | description": {
-    "message": "Polyfills and transforms enable legacy browsers to use new JavaScript features. However, many aren't necessary for modern browsers. For your bundled JavaScript, adopt a modern script deployment strategy using module/nomodule feature detection to reduce the amount of code shipped to modern browsers, while retaining support for legacy browsers. [Learn More](https://philipwalton.com/articles/deploying-es2015-code-in-production-today/)"
-  },
-  "lighthouse-core/audits/legacy-javascript.js | title": {
-    "message": "Avoid serving legacy JavaScript to modern browsers"
-  },
->>>>>>> f7685588
   "lighthouse-core/audits/load-fast-enough-for-pwa.js | description": {
     "message": "A fast page load over a cellular network ensures a good mobile user experience. [Learn more](https://web.dev/load-fast-enough-for-pwa)."
   },
