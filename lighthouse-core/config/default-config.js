/**
 * @license Copyright 2018 The Lighthouse Authors. All Rights Reserved.
 * Licensed under the Apache License, Version 2.0 (the "License"); you may not use this file except in compliance with the License. You may obtain a copy of the License at http://www.apache.org/licenses/LICENSE-2.0
 * Unless required by applicable law or agreed to in writing, software distributed under the License is distributed on an "AS IS" BASIS, WITHOUT WARRANTIES OR CONDITIONS OF ANY KIND, either express or implied. See the License for the specific language governing permissions and limitations under the License.
 */
'use strict';

/* eslint-disable max-len */

const constants = require('./constants.js');
const i18n = require('../lib/i18n/i18n.js');

const UIStrings = {
  /** Title of the Performance category of audits. Equivalent to 'Web performance', this term is inclusive of all web page speed and loading optimization topics. Also used as a label of a score gauge; try to limit to 20 characters. */
  performanceCategoryTitle: 'Performance',
  /** Title of the Budgets section of the Performance Category. 'Budgets' refers to a budget (like a financial budget), but applied to the amount of resources on a page, rather than money. */
  budgetsGroupTitle: 'Budgets',
  /** Description of the Budgets section of the Performance category. Within this section the budget results are displayed. */
  budgetsGroupDescription: 'Performance budgets set standards for the performance of your site.',
  /** Title of the speed metrics section of the Performance category. Within this section are various speed metrics which quantify the pageload performance into values presented in seconds and milliseconds. */
  metricGroupTitle: 'Metrics',
  /** Title of the opportunity section of the Performance category. Within this section are audits with imperative titles that suggest actions the user can take to improve the loading performance of their web page. 'Suggestion'/'Optimization'/'Recommendation' are reasonable synonyms for 'opportunity' in this case. */
  loadOpportunitiesGroupTitle: 'Opportunities',
  /** Description of the opportunity section of the Performance category. 'Suggestions' could also be 'recommendations'. Within this section are audits with imperative titles that suggest actions the user can take to improve the loading performance of their web page. */
  loadOpportunitiesGroupDescription: 'These suggestions can help your page load faster. They don\'t [directly affect](https://web.dev/performance-scoring/) the Performance score.',
  /** Title of an opportunity sub-section of the Performance category. Within this section are audits with imperative titles that suggest actions the user can take to improve the time of the first initial render of the webpage. */
  firstPaintImprovementsGroupTitle: 'First Paint Improvements',
  /** Description of an opportunity sub-section of the Performance category. Within this section are audits with imperative titles that suggest actions the user can take to improve the time of the first initial render of the webpage. */
  firstPaintImprovementsGroupDescription: 'The most critical aspect of performance is how quickly pixels are rendered onscreen. Key metrics: First Contentful Paint, First Meaningful Paint',
  /** Title of an opportunity sub-section of the Performance category. Within this section are audits with imperative titles that suggest actions the user can take to improve the overall loading performance of their web page. */
  overallImprovementsGroupTitle: 'Overall Improvements',
  /** Description of an opportunity sub-section of the Performance category. Within this section are audits with imperative titles that suggest actions the user can take to improve the overall loading performance of their web page. */
  overallImprovementsGroupDescription: 'Enhance the overall loading experience, so the page is responsive and ready to use as soon as possible. Key metrics: Time to Interactive, Speed Index',
  /** Title of the diagnostics section of the Performance category. Within this section are audits with non-imperative titles that provide more detail on the page's page load performance characteristics. Whereas the 'Opportunities' suggest an action along with expected time savings, diagnostics do not. Within this section, the user may read the details and deduce additional actions they could take. */
  diagnosticsGroupTitle: 'Diagnostics',
  /** Description of the diagnostics section of the Performance category. Within this section are audits with non-imperative titles that provide more detail on a web page's load performance characteristics. Within this section, the user may read the details and deduce additional actions they could take to improve performance. */
  diagnosticsGroupDescription: 'More information about the performance of your application. These numbers don\'t [directly affect](https://web.dev/performance-scoring/) the Performance score.',
  /** Title of the Accessibility category of audits. This section contains audits focused on making web content accessible to all users. Also used as a label of a score gauge; try to limit to 20 characters. */
  a11yCategoryTitle: 'Accessibility',
  /** Description of the Accessibility category. This is displayed at the top of a list of audits focused on making web content accessible to all users. No character length limits. 'improve the accessibility of your web app' becomes link text to additional documentation. */
  a11yCategoryDescription: 'These checks highlight opportunities to [improve the accessibility of your web app](https://developers.google.com/web/fundamentals/accessibility). Only a subset of accessibility issues can be automatically detected so manual testing is also encouraged.',
  /** Description of the Accessibility manual checks category. This description is displayed above a list of accessibility audits that currently have no automated test and so must be verified manually by the user. No character length limits. 'conducting an accessibility review' becomes link text to additional documentation. */
  a11yCategoryManualDescription: 'These items address areas which an automated testing tool cannot cover. Learn more in our guide on [conducting an accessibility review](https://developers.google.com/web/fundamentals/accessibility/how-to-review).',
  /** Title of the best practices section of the Accessibility category. Within this section are audits with descriptive titles that highlight common accessibility best practices. */
  a11yBestPracticesGroupTitle: 'Best practices',
  /** Description of the best practices section within the Accessibility category. Within this section are audits with descriptive titles that highlight common accessibility best practices. */
  a11yBestPracticesGroupDescription: 'These items highlight common accessibility best practices.',
  /** Title of the color contrast section within the Accessibility category. Within this section are audits with descriptive titles that highlight the color and vision aspects of the page's accessibility that are passing or failing. */
  a11yColorContrastGroupTitle: 'Contrast',
  /** Description of the color contrast section within the Accessibility category. Within this section are audits with descriptive titles that highlight the color and vision aspects of the page's accessibility that are passing or failing. */
  a11yColorContrastGroupDescription: 'These are opportunities to improve the legibility of your content.',
  /** Title of the HTML element naming section within the Accessibility category. Within this section are audits with descriptive titles that highlight if the non-textual HTML elements on the page have names discernible by a screen reader. */
  a11yNamesLabelsGroupTitle: 'Names and labels',
  /** Description of the HTML element naming section within the Accessibility category. Within this section are audits with descriptive titles that highlight if the non-textual HTML elements on the page have names discernible by a screen reader. */
  a11yNamesLabelsGroupDescription: 'These are opportunities to improve the semantics of the controls in your application. This may enhance the experience for users of assistive technology, like a screen reader.',
  /** Title of the navigation section within the Accessibility category. Within this section are audits with descriptive titles that highlight opportunities to improve keyboard navigation. */
  a11yNavigationGroupTitle: 'Navigation',
  /** Description of the navigation section within the Accessibility category. Within this section are audits with descriptive titles that highlight opportunities to improve keyboard navigation. */
  a11yNavigationGroupDescription: 'These are opportunities to improve keyboard navigation in your application.',
  /** Title of the ARIA validity section within the Accessibility category. Within this section are audits with descriptive titles that highlight if whether all the aria-* HTML attributes have been used properly. */
  a11yAriaGroupTitle: 'ARIA',
  /** Description of the ARIA validity section within the Accessibility category. Within this section are audits with descriptive titles that highlight if whether all the aria-* HTML attributes have been used properly. */
  a11yAriaGroupDescription: 'These are opportunities to improve the usage of ARIA in your application which may enhance the experience for users of assistive technology, like a screen reader.',
  /** Title of the language section within the Accessibility category. Within this section are audits with descriptive titles that highlight if the language has been annotated in the correct HTML attributes on the page. */
  a11yLanguageGroupTitle: 'Internationalization and localization',
  /** Description of the language section within the Accessibility category. Within this section are audits with descriptive titles that highlight if the language has been annotated in the correct HTML attributes on the page. */
  a11yLanguageGroupDescription: 'These are opportunities to improve the interpretation of your content by users in different locales.',
  /** Title of the navigation section within the Accessibility category. Within this section are audits with descriptive titles that highlight opportunities to provide alternative content for audio and video. */
  a11yAudioVideoGroupTitle: 'Audio and video',
  /** Description of the navigation section within the Accessibility category. Within this section are audits with descriptive titles that highlight opportunities to provide alternative content for audio and video. */
  a11yAudioVideoGroupDescription: 'These are opportunities to provide alternative content for audio and video. This may improve the experience for users with hearing or vision impairments.',
  /** Title of the navigation section within the Accessibility category. Within this section are audits with descriptive titles that highlight opportunities to improve the experience of reading tabular or list data using assistive technology. */
  a11yTablesListsVideoGroupTitle: 'Tables and lists',
  /** Description of the navigation section within the Accessibility category. Within this section are audits with descriptive titles that highlight opportunities to improve the experience of reading tabular or list data using assistive technology. */
  a11yTablesListsVideoGroupDescription: 'These are opportunities to to improve the experience of reading tabular or list data using assistive technology, like a screen reader.',
  /** Title of the Search Engine Optimization (SEO) category of audits. This is displayed at the top of a list of audits focused on topics related to optimizing a website for indexing by search engines. Also used as a label of a score gauge; try to limit to 20 characters. */
  seoCategoryTitle: 'SEO',
  /** Description of the Search Engine Optimization (SEO) category. This is displayed at the top of a list of audits focused on optimizing a website for indexing by search engines. No character length limits. 'Learn More' becomes link text to additional documentation. */
  seoCategoryDescription: 'These checks ensure that your page is optimized for search engine results ranking. ' +
  'There are additional factors Lighthouse does not check that may affect your search ranking. ' +
  '[Learn more](https://support.google.com/webmasters/answer/35769).',
  /** Description of the Search Engine Optimization (SEO) manual checks category, the additional validators must be run by hand in order to check all SEO best practices. This is displayed at the top of a list of manually run audits focused on optimizing a website for indexing by search engines. No character length limits. */
  seoCategoryManualDescription: 'Run these additional validators on your site to check additional SEO best practices.',
  /** Title of the navigation section within the Search Engine Optimization (SEO) category. Within this section are audits with descriptive titles that highlight opportunities to make a page more usable on mobile devices. */
  seoMobileGroupTitle: 'Mobile Friendly',
  /** Description of the navigation section within the Search Engine Optimization (SEO) category. Within this section are audits with descriptive titles that highlight opportunities to make a page more usable on mobile devices. */
  seoMobileGroupDescription: 'Make sure your pages are mobile friendly so users don’t have to pinch or zoom ' +
  'in order to read the content pages. [Learn more](https://developers.google.com/search/mobile-sites/).',
  /** Title of the navigation section within the Search Engine Optimization (SEO) category. Within this section are audits with descriptive titles that highlight ways to make a website content more easily understood by search engine crawler bots. */
  seoContentGroupTitle: 'Content Best Practices',
  /** Description of the navigation section within the Search Engine Optimization (SEO) category. Within this section are audits with descriptive titles that highlight ways to make a website content more easily understood by search engine crawler bots. */
  seoContentGroupDescription: 'Format your HTML in a way that enables crawlers to better understand your app’s content.',
  /** Title of the navigation section within the Search Engine Optimization (SEO) category. Within this section are audits with descriptive titles that highlight ways to make a website accessible to search engine crawlers. */
  seoCrawlingGroupTitle: 'Crawling and Indexing',
  /** Description of the navigation section within the Search Engine Optimization (SEO) category. Within this section are audits with descriptive titles that highlight ways to make a website accessible to search engine crawlers. */
  seoCrawlingGroupDescription: 'To appear in search results, crawlers need access to your app.',
  /** Title of the Progressive Web Application (PWA) category of audits. This is displayed at the top of a list of audits focused on topics related to whether or not a site is a progressive web app, e.g. responds offline, uses a service worker, is on https, etc. Also used as a label of a score gauge. */
  pwaCategoryTitle: 'Progressive Web App',
  /** Description of the Progressive Web Application (PWA) category. This is displayed at the top of a list of audits focused on topics related to whether or not a site is a progressive web app, e.g. responds offline, uses a service worker, is on https, etc. No character length limits. 'Learn More' becomes link text to additional documentation. */
  pwaCategoryDescription: 'These checks validate the aspects of a Progressive Web App. ' +
  '[Learn more](https://developers.google.com/web/progressive-web-apps/checklist).',
  /** Description of the Progressive Web Application (PWA) manual checks category, containing a list of additional validators must be run by hand in order to check all PWA best practices. This is displayed at the top of a list of manually run audits focused on topics related to whether or not a site is a progressive web app, e.g. responds offline, uses a service worker, is on https, etc.. No character length limits. */
  pwaCategoryManualDescription: 'These checks are required by the baseline ' +
  '[PWA Checklist](https://developers.google.com/web/progressive-web-apps/checklist) but are ' +
  'not automatically checked by Lighthouse. They do not affect your score but it\'s important that you verify them manually.',
  /** Title of the Best Practices category of audits. This is displayed at the top of a list of audits focused on topics related to following web development best practices and accepted guidelines. Also used as a label of a score gauge; try to limit to 20 characters. */
  bestPracticesCategoryTitle: 'Best Practices',
  /** Title of the Trust & Safety group of audits. This is displayed at the top of a list of audits focused on maintaining user trust and protecting security in web development. */
  bestPracticesTrustSafetyGroupTitle: 'Trust and Safety',
  /** Title of the User Experience group of the Best Practices category. Within this section are the audits related to the end user's experience of the webpage. */
  bestPracticesUXGroupTitle: 'User Experience',
  /** Title of the Browser Compatibility group of the Best Practices category. Within this section are the audits related to whether the page is interpreted consistently by browsers. */
  bestPracticesBrowserCompatGroupTitle: 'Browser Compatibility',
  /** Title of the General group of the Best Practices category. Within this section are the audits that don't belong to a specific group but are of general interest. */
  bestPracticesGeneralGroupTitle: 'General',
  /** Title of the Fast and Reliable section of the web app category. Within this section are audits that check if the web site loaded quickly and can reliably load even if the internet connection is very slow or goes offline. */
  pwaFastReliableGroupTitle: 'Fast and reliable',
  /** Title of the Installable section of the web app category. Within this section are audits that check if Chrome supports installing the web site as an app on their device. */
  pwaInstallableGroupTitle: 'Installable',
  /** Title of the "PWA Optimized" section of the web app category. Within this section are audits that check if the developer has taken advantage of features to make their web page more enjoyable and engaging for the user. */
  pwaOptimizedGroupTitle: 'PWA Optimized',
};

const str_ = i18n.createMessageInstanceIdFn(__filename, UIStrings);

/** @type {LH.Config.Json} */
const defaultConfig = {
  settings: constants.defaultSettings,
  passes: [{
    passName: 'defaultPass',
    recordTrace: true,
    useThrottling: true,
    pauseAfterFcpMs: 1000,
    pauseAfterLoadMs: 1000,
    networkQuietThresholdMs: 1000,
    cpuQuietThresholdMs: 1000,
    gatherers: [
      'css-usage',
      'js-usage',
      'viewport-dimensions',
      'runtime-exceptions',
      'console-messages',
      'anchor-elements',
      'image-elements',
      'link-elements',
      'meta-elements',
      'script-elements',
      'iframe-elements',
      'main-document-content',
      'dobetterweb/appcache',
      'dobetterweb/doctype',
      'dobetterweb/domstats',
      'dobetterweb/optimized-images',
      'dobetterweb/password-inputs-with-prevented-paste',
      'dobetterweb/response-compression',
      'dobetterweb/tags-blocking-first-paint',
      'seo/font-size',
      'seo/embedded-content',
      'seo/robots-txt',
      'seo/tap-targets',
      'accessibility',
      'trace-elements',
      'inspector-issues',
    ],
  },
  {
    passName: 'offlinePass',
    loadFailureMode: 'ignore',
    gatherers: [
      'service-worker',
      'offline',
      'start-url',
    ],
  },
  {
    passName: 'redirectPass',
    loadFailureMode: 'warn',
    // Speed up the redirect pass by blocking stylesheets, fonts, and images
    blockedUrlPatterns: ['*.css', '*.jpg', '*.jpeg', '*.png', '*.gif', '*.svg', '*.ttf', '*.woff', '*.woff2'],
    gatherers: [
      'http-redirect',
      'html-without-javascript',
    ],
  }],
  audits: [
    'is-on-https',
    'redirects-http',
    'service-worker',
    'works-offline',
    'viewport',
    'without-javascript',
    'metrics/first-contentful-paint',
    'metrics/largest-contentful-paint',
    'metrics/first-meaningful-paint',
    'load-fast-enough-for-pwa',
    'metrics/speed-index',
    'screenshot-thumbnails',
    'final-screenshot',
    'metrics/estimated-input-latency',
    'metrics/total-blocking-time',
    'metrics/max-potential-fid',
    'metrics/cumulative-layout-shift',
    'errors-in-console',
    'server-response-time',
    'metrics/first-cpu-idle',
    'metrics/interactive',
    'user-timings',
    'critical-request-chains',
    'redirects',
    'installable-manifest',
    'apple-touch-icon',
    'splash-screen',
    'themed-omnibox',
    'maskable-icon',
    'content-width',
    'image-aspect-ratio',
    'image-size-responsive',
    'deprecations',
    'mainthread-work-breakdown',
    'bootup-time',
    'uses-rel-preload',
    'uses-rel-preconnect',
    'font-display',
    'diagnostics',
    'network-requests',
    'network-rtt',
    'network-server-latency',
    'main-thread-tasks',
    'metrics',
    'offline-start-url',
    'performance-budget',
    'timing-budget',
    'resource-summary',
    'third-party-summary',
    'largest-contentful-paint-element',
    'layout-shift-elements',
    'long-tasks',
    'manual/pwa-cross-browser',
    'manual/pwa-page-transitions',
    'manual/pwa-each-page-has-url',
    'accessibility/accesskeys',
    'accessibility/aria-allowed-attr',
    'accessibility/aria-hidden-body',
    'accessibility/aria-hidden-focus',
    'accessibility/aria-input-field-name',
    'accessibility/aria-required-attr',
    'accessibility/aria-required-children',
    'accessibility/aria-required-parent',
    'accessibility/aria-roles',
    'accessibility/aria-toggle-field-name',
    'accessibility/aria-valid-attr-value',
    'accessibility/aria-valid-attr',
    'accessibility/button-name',
    'accessibility/bypass',
    'accessibility/color-contrast',
    'accessibility/definition-list',
    'accessibility/dlitem',
    'accessibility/document-title',
    'accessibility/duplicate-id-active',
    'accessibility/duplicate-id-aria',
    'accessibility/form-field-multiple-labels',
    'accessibility/frame-title',
    'accessibility/heading-order',
    'accessibility/html-has-lang',
    'accessibility/html-lang-valid',
    'accessibility/image-alt',
    'accessibility/input-image-alt',
    'accessibility/label',
    'accessibility/layout-table',
    'accessibility/link-name',
    'accessibility/list',
    'accessibility/listitem',
    'accessibility/meta-refresh',
    'accessibility/meta-viewport',
    'accessibility/object-alt',
    'accessibility/tabindex',
    'accessibility/td-headers-attr',
    'accessibility/th-has-data-cells',
    'accessibility/valid-lang',
    'accessibility/video-caption',
    'accessibility/video-description',
    'accessibility/manual/custom-controls-labels',
    'accessibility/manual/custom-controls-roles',
    'accessibility/manual/focus-traps',
    'accessibility/manual/focusable-controls',
    'accessibility/manual/interactive-element-affordance',
    'accessibility/manual/logical-tab-order',
    'accessibility/manual/managed-focus',
    'accessibility/manual/offscreen-content-hidden',
    'accessibility/manual/use-landmarks',
    'accessibility/manual/visual-order-follows-dom',
    'byte-efficiency/uses-long-cache-ttl',
    'byte-efficiency/total-byte-weight',
    'byte-efficiency/offscreen-images',
    'byte-efficiency/render-blocking-resources',
    'byte-efficiency/unminified-css',
    'byte-efficiency/unminified-javascript',
    'byte-efficiency/unused-css-rules',
    'byte-efficiency/unused-javascript',
    'byte-efficiency/uses-webp-images',
    'byte-efficiency/uses-optimized-images',
    'byte-efficiency/uses-text-compression',
    'byte-efficiency/uses-responsive-images',
    'byte-efficiency/efficient-animated-content',
    'dobetterweb/appcache-manifest',
    'dobetterweb/doctype',
    'dobetterweb/charset',
    'dobetterweb/dom-size',
    'dobetterweb/external-anchors-use-rel-noopener',
    'dobetterweb/geolocation-on-start',
    'dobetterweb/no-document-write',
    'dobetterweb/no-vulnerable-libraries',
    'dobetterweb/js-libraries',
    'dobetterweb/notification-on-start',
    'dobetterweb/password-inputs-can-be-pasted-into',
    'dobetterweb/uses-http2',
    'dobetterweb/uses-passive-event-listeners',
    'seo/meta-description',
    'seo/http-status-code',
    'seo/font-size',
    'seo/link-text',
    'seo/crawlable-anchors',
    'seo/is-crawlable',
    'seo/robots-txt',
    'seo/tap-targets',
    'seo/hreflang',
    'seo/plugins',
    'seo/canonical',
    'seo/manual/structured-data',
  ],

  groups: {
    'metrics': {
      title: str_(UIStrings.metricGroupTitle),
    },
    'load-opportunities': {
      title: str_(UIStrings.loadOpportunitiesGroupTitle),
      description: str_(UIStrings.loadOpportunitiesGroupDescription),
    },
    'budgets': {
      title: str_(UIStrings.budgetsGroupTitle),
      description: str_(UIStrings.budgetsGroupDescription),
    },
    'diagnostics': {
      title: str_(UIStrings.diagnosticsGroupTitle),
      description: str_(UIStrings.diagnosticsGroupDescription),
    },
    'pwa-fast-reliable': {
      title: str_(UIStrings.pwaFastReliableGroupTitle),
    },
    'pwa-installable': {
      title: str_(UIStrings.pwaInstallableGroupTitle),
    },
    'pwa-optimized': {
      title: str_(UIStrings.pwaOptimizedGroupTitle),
    },
    'a11y-best-practices': {
      title: str_(UIStrings.a11yBestPracticesGroupTitle),
      description: str_(UIStrings.a11yBestPracticesGroupDescription),
    },
    'a11y-color-contrast': {
      title: str_(UIStrings.a11yColorContrastGroupTitle),
      description: str_(UIStrings.a11yColorContrastGroupDescription),
    },
    'a11y-names-labels': {
      title: str_(UIStrings.a11yNamesLabelsGroupTitle),
      description: str_(UIStrings.a11yNamesLabelsGroupDescription),
    },
    'a11y-navigation': {
      title: str_(UIStrings.a11yNavigationGroupTitle),
      description: str_(UIStrings.a11yNavigationGroupDescription),
    },
    'a11y-aria': {
      title: str_(UIStrings.a11yAriaGroupTitle),
      description: str_(UIStrings.a11yAriaGroupDescription),
    },
    'a11y-language': {
      title: str_(UIStrings.a11yLanguageGroupTitle),
      description: str_(UIStrings.a11yLanguageGroupDescription),
    },
    'a11y-audio-video': {
      title: str_(UIStrings.a11yAudioVideoGroupTitle),
      description: str_(UIStrings.a11yAudioVideoGroupDescription),
    },
    'a11y-tables-lists': {
      title: str_(UIStrings.a11yTablesListsVideoGroupTitle),
      description: str_(UIStrings.a11yTablesListsVideoGroupDescription),
    },
    'seo-mobile': {
      title: str_(UIStrings.seoMobileGroupTitle),
      description: str_(UIStrings.seoMobileGroupDescription),
    },
    'seo-content': {
      title: str_(UIStrings.seoContentGroupTitle),
      description: str_(UIStrings.seoContentGroupDescription),
    },
    'seo-crawl': {
      title: str_(UIStrings.seoCrawlingGroupTitle),
      description: str_(UIStrings.seoCrawlingGroupDescription),
    },
    'best-practices-trust-safety': {
      title: str_(UIStrings.bestPracticesTrustSafetyGroupTitle),
    },
    'best-practices-ux': {
      title: str_(UIStrings.bestPracticesUXGroupTitle),
    },
    'best-practices-browser-compat': {
      title: str_(UIStrings.bestPracticesBrowserCompatGroupTitle),
    },
    'best-practices-general': {
      title: str_(UIStrings.bestPracticesGeneralGroupTitle),
    },
  },
  categories: {
    'performance': {
      title: str_(UIStrings.performanceCategoryTitle),
      auditRefs: [
        {id: 'first-contentful-paint', weight: 15, group: 'metrics'},
        {id: 'speed-index', weight: 15, group: 'metrics'},
        {id: 'largest-contentful-paint', weight: 25, group: 'metrics'},
        {id: 'interactive', weight: 15, group: 'metrics'},
        {id: 'total-blocking-time', weight: 25, group: 'metrics'},
        {id: 'cumulative-layout-shift', weight: 5, group: 'metrics'},
        // intentionally left out of metrics group so they won't be displayed
        {id: 'first-cpu-idle', weight: 0},
        {id: 'max-potential-fid', weight: 0},
        {id: 'first-meaningful-paint', weight: 0},
        {id: 'estimated-input-latency', weight: 0},

        {id: 'render-blocking-resources', weight: 0, group: 'load-opportunities'},
        {id: 'uses-responsive-images', weight: 0, group: 'load-opportunities'},
        {id: 'offscreen-images', weight: 0, group: 'load-opportunities'},
        {id: 'unminified-css', weight: 0, group: 'load-opportunities'},
        {id: 'unminified-javascript', weight: 0, group: 'load-opportunities'},
        {id: 'unused-css-rules', weight: 0, group: 'load-opportunities'},
        {id: 'unused-javascript', weight: 0, group: 'load-opportunities'},
        {id: 'uses-optimized-images', weight: 0, group: 'load-opportunities'},
        {id: 'uses-webp-images', weight: 0, group: 'load-opportunities'},
        {id: 'uses-text-compression', weight: 0, group: 'load-opportunities'},
        {id: 'uses-rel-preconnect', weight: 0, group: 'load-opportunities'},
        {id: 'server-response-time', weight: 0, group: 'load-opportunities'},
        {id: 'redirects', weight: 0, group: 'load-opportunities'},
        {id: 'uses-rel-preload', weight: 0, group: 'load-opportunities'},
        {id: 'uses-http2', weight: 0, group: 'load-opportunities'},
        {id: 'efficient-animated-content', weight: 0, group: 'load-opportunities'},
        {id: 'total-byte-weight', weight: 0, group: 'diagnostics'},
        {id: 'uses-long-cache-ttl', weight: 0, group: 'diagnostics'},
        {id: 'dom-size', weight: 0, group: 'diagnostics'},
        {id: 'critical-request-chains', weight: 0, group: 'diagnostics'},
        {id: 'user-timings', weight: 0, group: 'diagnostics'},
        {id: 'bootup-time', weight: 0, group: 'diagnostics'},
        {id: 'mainthread-work-breakdown', weight: 0, group: 'diagnostics'},
        {id: 'font-display', weight: 0, group: 'diagnostics'},
        {id: 'performance-budget', weight: 0, group: 'budgets'},
        {id: 'timing-budget', weight: 0, group: 'budgets'},
        {id: 'resource-summary', weight: 0, group: 'diagnostics'},
        {id: 'third-party-summary', weight: 0, group: 'diagnostics'},
        {id: 'largest-contentful-paint-element', weight: 0, group: 'diagnostics'},
        {id: 'layout-shift-elements', weight: 0, group: 'diagnostics'},
        {id: 'uses-http2', weight: 0, group: 'diagnostics'},
        {id: 'uses-passive-event-listeners', weight: 0, group: 'diagnostics'},
        {id: 'no-document-write', weight: 0, group: 'diagnostics'},
        {id: 'long-tasks', weight: 0, group: 'diagnostics'},
        // Audits past this point don't belong to a group and will not be shown automatically
        {id: 'network-requests', weight: 0},
        {id: 'network-rtt', weight: 0},
        {id: 'network-server-latency', weight: 0},
        {id: 'main-thread-tasks', weight: 0},
        {id: 'diagnostics', weight: 0},
        {id: 'metrics', weight: 0},
        {id: 'screenshot-thumbnails', weight: 0},
        {id: 'final-screenshot', weight: 0},
      ],
    },
    'accessibility': {
      title: str_(UIStrings.a11yCategoryTitle),
      description: str_(UIStrings.a11yCategoryDescription),
      manualDescription: str_(UIStrings.a11yCategoryManualDescription),
      // Audit weights are meant to match the aXe scoring system of
      // minor, moderate, serious, and critical.
      // See the audits listed at dequeuniversity.com/rules/axe/3.2.
      // Click on an audit and check the right hand column to see its severity.
      auditRefs: [
        {id: 'accesskeys', weight: 3, group: 'a11y-navigation'},
        {id: 'aria-allowed-attr', weight: 10, group: 'a11y-aria'},
        {id: 'aria-hidden-body', weight: 10, group: 'a11y-aria'},
        {id: 'aria-hidden-focus', weight: 3, group: 'a11y-aria'},
        {id: 'aria-input-field-name', weight: 3, group: 'a11y-aria'},
        {id: 'aria-required-attr', weight: 10, group: 'a11y-aria'},
        {id: 'aria-required-children', weight: 10, group: 'a11y-aria'},
        {id: 'aria-required-parent', weight: 10, group: 'a11y-aria'},
        {id: 'aria-roles', weight: 10, group: 'a11y-aria'},
        {id: 'aria-toggle-field-name', weight: 3, group: 'a11y-aria'},
        {id: 'aria-valid-attr-value', weight: 10, group: 'a11y-aria'},
        {id: 'aria-valid-attr', weight: 10, group: 'a11y-aria'},
        {id: 'button-name', weight: 10, group: 'a11y-names-labels'},
        {id: 'bypass', weight: 3, group: 'a11y-navigation'},
        {id: 'color-contrast', weight: 3, group: 'a11y-color-contrast'},
        {id: 'definition-list', weight: 3, group: 'a11y-tables-lists'},
        {id: 'dlitem', weight: 3, group: 'a11y-tables-lists'},
        {id: 'document-title', weight: 3, group: 'a11y-names-labels'},
        {id: 'duplicate-id-active', weight: 3, group: 'a11y-navigation'},
        {id: 'duplicate-id-aria', weight: 10, group: 'a11y-aria'},
        {id: 'form-field-multiple-labels', weight: 2, group: 'a11y-names-labels'},
        {id: 'frame-title', weight: 3, group: 'a11y-names-labels'},
        {id: 'heading-order', weight: 2, group: 'a11y-navigation'},
        {id: 'html-has-lang', weight: 3, group: 'a11y-language'},
        {id: 'html-lang-valid', weight: 3, group: 'a11y-language'},
        {id: 'image-alt', weight: 10, group: 'a11y-names-labels'},
        {id: 'input-image-alt', weight: 10, group: 'a11y-names-labels'},
        {id: 'label', weight: 10, group: 'a11y-names-labels'},
        {id: 'layout-table', weight: 3, group: 'a11y-tables-lists'},
        {id: 'link-name', weight: 3, group: 'a11y-names-labels'},
        {id: 'list', weight: 3, group: 'a11y-tables-lists'},
        {id: 'listitem', weight: 3, group: 'a11y-tables-lists'},
        {id: 'meta-refresh', weight: 10, group: 'a11y-best-practices'},
        {id: 'meta-viewport', weight: 10, group: 'a11y-best-practices'},
        {id: 'object-alt', weight: 3, group: 'a11y-names-labels'},
        {id: 'tabindex', weight: 3, group: 'a11y-navigation'},
        {id: 'td-headers-attr', weight: 3, group: 'a11y-tables-lists'},
        {id: 'th-has-data-cells', weight: 3, group: 'a11y-tables-lists'},
        {id: 'valid-lang', weight: 3, group: 'a11y-language'},
        {id: 'video-caption', weight: 10, group: 'a11y-audio-video'},
        {id: 'video-description', weight: 10, group: 'a11y-audio-video'},
        // Manual audits
        {id: 'logical-tab-order', weight: 0},
        {id: 'focusable-controls', weight: 0},
        {id: 'interactive-element-affordance', weight: 0},
        {id: 'managed-focus', weight: 0},
        {id: 'focus-traps', weight: 0},
        {id: 'custom-controls-labels', weight: 0},
        {id: 'custom-controls-roles', weight: 0},
        {id: 'visual-order-follows-dom', weight: 0},
        {id: 'offscreen-content-hidden', weight: 0},
        {id: 'use-landmarks', weight: 0},
      ],
    },
    'best-practices': {
      title: str_(UIStrings.bestPracticesCategoryTitle),
      auditRefs: [
<<<<<<< HEAD
        {id: 'appcache-manifest', weight: 1},
        {id: 'is-on-https', weight: 1},
        {id: 'uses-passive-event-listeners', weight: 1},
        {id: 'no-document-write', weight: 1},
        {id: 'external-anchors-use-rel-noopener', weight: 1},
        {id: 'geolocation-on-start', weight: 1},
        {id: 'doctype', weight: 1},
        {id: 'charset', weight: 1},
        {id: 'no-vulnerable-libraries', weight: 1},
        {id: 'js-libraries', weight: 0},
        {id: 'notification-on-start', weight: 1},
        {id: 'deprecations', weight: 1},
        {id: 'password-inputs-can-be-pasted-into', weight: 1},
        {id: 'errors-in-console', weight: 1},
        {id: 'image-aspect-ratio', weight: 1},
        {id: 'image-size-responsive', weight: 1},
=======
        // Trust & Safety
        {id: 'is-on-https', weight: 1, group: 'best-practices-trust-safety'},
        {id: 'external-anchors-use-rel-noopener', weight: 1, group: 'best-practices-trust-safety'},
        {id: 'geolocation-on-start', weight: 1, group: 'best-practices-trust-safety'},
        {id: 'notification-on-start', weight: 1, group: 'best-practices-trust-safety'},
        {id: 'no-vulnerable-libraries', weight: 1, group: 'best-practices-trust-safety'},
        // User Experience
        {id: 'password-inputs-can-be-pasted-into', weight: 1, group: 'best-practices-ux'},
        {id: 'image-aspect-ratio', weight: 1, group: 'best-practices-ux'},
        {id: 'image-size-responsive', weight: 1, group: 'best-practices-ux'},
        // Browser Compatibility
        {id: 'doctype', weight: 1, group: 'best-practices-browser-compat'},
        {id: 'charset', weight: 1, group: 'best-practices-browser-compat'},
        // General Group
        {id: 'appcache-manifest', weight: 1, group: 'best-practices-general'},
        {id: 'js-libraries', weight: 0, group: 'best-practices-general'},
        {id: 'deprecations', weight: 1, group: 'best-practices-general'},
        {id: 'errors-in-console', weight: 1, group: 'best-practices-general'},
>>>>>>> f7685588
      ],
    },
    'seo': {
      title: str_(UIStrings.seoCategoryTitle),
      description: str_(UIStrings.seoCategoryDescription),
      manualDescription: str_(UIStrings.seoCategoryManualDescription),
      auditRefs: [
        {id: 'viewport', weight: 1, group: 'seo-mobile'},
        {id: 'document-title', weight: 1, group: 'seo-content'},
        {id: 'meta-description', weight: 1, group: 'seo-content'},
        {id: 'http-status-code', weight: 1, group: 'seo-crawl'},
        {id: 'link-text', weight: 1, group: 'seo-content'},
        {id: 'crawlable-anchors', weight: 1, group: 'seo-crawl'},
        {id: 'is-crawlable', weight: 1, group: 'seo-crawl'},
        {id: 'robots-txt', weight: 1, group: 'seo-crawl'},
        {id: 'image-alt', weight: 1, group: 'seo-content'},
        {id: 'hreflang', weight: 1, group: 'seo-content'},
        {id: 'canonical', weight: 1, group: 'seo-content'},
        {id: 'font-size', weight: 1, group: 'seo-mobile'},
        {id: 'plugins', weight: 1, group: 'seo-content'},
        {id: 'tap-targets', weight: 1, group: 'seo-mobile'},
        // Manual audits
        {id: 'structured-data', weight: 0},
      ],
    },
    'pwa': {
      title: str_(UIStrings.pwaCategoryTitle),
      description: str_(UIStrings.pwaCategoryDescription),
      manualDescription: str_(UIStrings.pwaCategoryManualDescription),
      auditRefs: [
        // Fast and Reliable
        {id: 'load-fast-enough-for-pwa', weight: 7, group: 'pwa-fast-reliable'},
        {id: 'works-offline', weight: 5, group: 'pwa-fast-reliable'},
        {id: 'offline-start-url', weight: 1, group: 'pwa-fast-reliable'},
        // Installable
        {id: 'is-on-https', weight: 2, group: 'pwa-installable'},
        {id: 'service-worker', weight: 1, group: 'pwa-installable'},
        {id: 'installable-manifest', weight: 2, group: 'pwa-installable'},
        // PWA Optimized
        {id: 'redirects-http', weight: 2, group: 'pwa-optimized'},
        {id: 'splash-screen', weight: 1, group: 'pwa-optimized'},
        {id: 'themed-omnibox', weight: 1, group: 'pwa-optimized'},
        {id: 'content-width', weight: 1, group: 'pwa-optimized'},
        {id: 'viewport', weight: 2, group: 'pwa-optimized'},
        {id: 'without-javascript', weight: 1, group: 'pwa-optimized'},
        {id: 'apple-touch-icon', weight: 1, group: 'pwa-optimized'},
        {id: 'maskable-icon', weight: 1, group: 'pwa-optimized'},
        // Manual audits
        {id: 'pwa-cross-browser', weight: 0},
        {id: 'pwa-page-transitions', weight: 0},
        {id: 'pwa-each-page-has-url', weight: 0},
      ],
    },
  },
};

module.exports = defaultConfig;

// Use `defineProperty` so that the strings are accesible from original but ignored when we copy it
Object.defineProperty(module.exports, 'UIStrings', {
  enumerable: false,
  get: () => UIStrings,
});<|MERGE_RESOLUTION|>--- conflicted
+++ resolved
@@ -457,7 +457,6 @@
         {id: 'third-party-summary', weight: 0, group: 'diagnostics'},
         {id: 'largest-contentful-paint-element', weight: 0, group: 'diagnostics'},
         {id: 'layout-shift-elements', weight: 0, group: 'diagnostics'},
-        {id: 'uses-http2', weight: 0, group: 'diagnostics'},
         {id: 'uses-passive-event-listeners', weight: 0, group: 'diagnostics'},
         {id: 'no-document-write', weight: 0, group: 'diagnostics'},
         {id: 'long-tasks', weight: 0, group: 'diagnostics'},
@@ -538,24 +537,6 @@
     'best-practices': {
       title: str_(UIStrings.bestPracticesCategoryTitle),
       auditRefs: [
-<<<<<<< HEAD
-        {id: 'appcache-manifest', weight: 1},
-        {id: 'is-on-https', weight: 1},
-        {id: 'uses-passive-event-listeners', weight: 1},
-        {id: 'no-document-write', weight: 1},
-        {id: 'external-anchors-use-rel-noopener', weight: 1},
-        {id: 'geolocation-on-start', weight: 1},
-        {id: 'doctype', weight: 1},
-        {id: 'charset', weight: 1},
-        {id: 'no-vulnerable-libraries', weight: 1},
-        {id: 'js-libraries', weight: 0},
-        {id: 'notification-on-start', weight: 1},
-        {id: 'deprecations', weight: 1},
-        {id: 'password-inputs-can-be-pasted-into', weight: 1},
-        {id: 'errors-in-console', weight: 1},
-        {id: 'image-aspect-ratio', weight: 1},
-        {id: 'image-size-responsive', weight: 1},
-=======
         // Trust & Safety
         {id: 'is-on-https', weight: 1, group: 'best-practices-trust-safety'},
         {id: 'external-anchors-use-rel-noopener', weight: 1, group: 'best-practices-trust-safety'},
@@ -574,7 +555,6 @@
         {id: 'js-libraries', weight: 0, group: 'best-practices-general'},
         {id: 'deprecations', weight: 1, group: 'best-practices-general'},
         {id: 'errors-in-console', weight: 1, group: 'best-practices-general'},
->>>>>>> f7685588
       ],
     },
     'seo': {
