--- conflicted
+++ resolved
@@ -42,12 +42,8 @@
     ]), {computedCache: new Map()}).then(result => {
       assert.strictEqual(result.score, 0);
       expect(result.displayValue).toBeDisplayString('1 insecure request found');
-<<<<<<< HEAD
       expect(result.details.items[0]).toMatchObject({url: 'http://insecure.com/image.jpeg'});
       assert.strictEqual(result.details.headings.length, 1);
-=======
-      assert.deepEqual(result.details.items[0], {url: 'http://insecure.com/image.jpeg'});
->>>>>>> 13301339
     });
   });
 
