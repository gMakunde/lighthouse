/**
 * @license Copyright 2017 The Lighthouse Authors. All Rights Reserved.
 * Licensed under the Apache License, Version 2.0 (the "License"); you may not use this file except in compliance with the License. You may obtain a copy of the License at http://www.apache.org/licenses/LICENSE-2.0
 * Unless required by applicable law or agreed to in writing, software distributed under the License is distributed on an "AS IS" BASIS, WITHOUT WARRANTIES OR CONDITIONS OF ANY KIND, either express or implied. See the License for the specific language governing permissions and limitations under the License.
 */
'use strict';

const assert = require('assert').strict;
const fs = require('fs');
const UnusedJavaScript = require('../../../audits/byte-efficiency/unused-javascript.js');
const networkRecordsToDevtoolsLog = require('../../network-records-to-devtools-log.js');

function load(name) {
  const dir = `${__dirname}/../../fixtures/source-maps`;
  const mapJson = fs.readFileSync(`${dir}/${name}.js.map`, 'utf-8');
  const content = fs.readFileSync(`${dir}/${name}.js`, 'utf-8');
  const usageJson = fs.readFileSync(`${dir}/${name}.usage.json`, 'utf-8');
  const exportedUsage = JSON.parse(usageJson);

  // Usage is exported from DevTools, which simplifies the real format of the
  // usage protocol.
  const usage = {
    url: exportedUsage.url,
    functions: [
      {
        ranges: exportedUsage.ranges.map((range, i) => {
          return {
            startOffset: range.start,
            endOffset: range.end,
            count: i % 2 === 0 ? 0 : 1,
          };
        }),
      },
    ],
  };

  return {map: JSON.parse(mapJson), content, usage};
}

/* eslint-env jest */

function generateRecord(url, transferSize, resourceType) {
  return {url, transferSize, resourceType};
}

function generateUsage(url, ranges) {
  const functions = ranges.map(range => {
    return {
      ranges: [
        {
          startOffset: range[0],
          endOffset: range[1],
          count: range[2] ? 1 : 0,
        },
      ],
    };
  });

  return {url, functions};
}

function makeJsUsage(...usages) {
  return usages.reduce((acc, cur) => {
    acc[cur.url] = acc[cur.url] || [];
    acc[cur.url].push(cur);
    return acc;
  }, {});
}

describe('UnusedJavaScript audit', () => {
  const domain = 'https://www.google.com';
  const scriptUnknown = generateUsage(domain, [[0, 3000, false]]);
  const scriptA = generateUsage(`${domain}/scriptA.js`, [[0, 100, true]]);
  const scriptB = generateUsage(`${domain}/scriptB.js`, [[0, 200, true], [0, 50, false]]);
  const inlineA = generateUsage(`${domain}/inline.html`, [[0, 5000, true], [5000, 6000, false]]);
  const inlineB = generateUsage(`${domain}/inline.html`, [[0, 15000, true], [0, 5000, false]]);
  const recordA = generateRecord(`${domain}/scriptA.js`, 35000, 'Script');
  const recordB = generateRecord(`${domain}/scriptB.js`, 50000, 'Script');
  const recordInline = generateRecord(`${domain}/inline.html`, 1000000, 'Document');

  it('should merge duplicates', async () => {
    const context = {computedCache: new Map()};
    const networkRecords = [recordA, recordB, recordInline];
    const artifacts = {
      JsUsage: makeJsUsage(scriptA, scriptB, scriptUnknown, inlineA, inlineB),
      devtoolsLogs: {defaultPass: networkRecordsToDevtoolsLog(networkRecords)},
      SourceMaps: [],
    };
    const result = await UnusedJavaScript.audit_(artifacts, networkRecords, context);
<<<<<<< HEAD
    assert.equal(result.items.length, 2);
=======
    expect(result.items.map(item => item.url)).toEqual([
      'https://www.google.com/scriptB.js',
      'https://www.google.com/inline.html',
    ]);
>>>>>>> 080c6b4b

    const scriptBWaste = result.items[0];
    assert.equal(scriptBWaste.totalBytes, 50000);
    assert.equal(scriptBWaste.wastedBytes, 12500);
    assert.equal(scriptBWaste.wastedPercent, 25);

    const inlineWaste = result.items[1];
    assert.equal(inlineWaste.totalBytes, 21000);
    assert.equal(inlineWaste.wastedBytes, 6000);
    assert.equal(Math.round(inlineWaste.wastedPercent), 29);
  });

  it('should augment when provided source maps', async () => {
    const context = {
      computedCache: new Map(),
      options: {
<<<<<<< HEAD
        // Default threshold is 1024, but is lowered here so that squoosh actually generates
        // results.
        // TODO(cjamcl): the bundle visualization feature will require most of the logic currently
        // done in unused-javascript to be moved to a computed artifact. When that happens, these
        // tests will go there, and the artifact will not have any thresholds (filtering will happen
        // within the audits), so this test will not need a threshold. Until then, it does.
=======
        // Default threshold is 512, but is lowered here so that squoosh generates more
        // results.
>>>>>>> 080c6b4b
        bundleSourceUnusedThreshold: 100,
      },
    };
    const {map, content, usage} = load('squoosh');
    const url = 'https://squoosh.app/main-app.js';
    const networkRecords = [generateRecord(url, content.length, 'Script')];
    const artifacts = {
      JsUsage: makeJsUsage(usage),
      devtoolsLogs: {defaultPass: networkRecordsToDevtoolsLog(networkRecords)},
      SourceMaps: [{scriptUrl: url, map}],
      ScriptElements: [{src: url, content}],
    };
    const result = await UnusedJavaScript.audit_(artifacts, networkRecords, context);

    expect(result.items).toMatchInlineSnapshot(`
      Array [
        Object {
          "sourceBytes": Array [
<<<<<<< HEAD
            10061,
=======
            10062,
>>>>>>> 080c6b4b
            660,
            4043,
            2138,
            4117,
          ],
          "sourceWastedBytes": Array [
            3760,
            660,
            500,
            293,
            256,
          ],
          "sources": Array [
            "(unmapped)",
            "…src/codecs/webp/encoder-meta.ts",
            "…src/lib/util.ts",
            "…src/custom-els/RangeInput/index.ts",
            "…node_modules/comlink/comlink.js",
          ],
          "totalBytes": 83748,
          "url": "https://squoosh.app/main-app.js",
          "wastedBytes": 6961,
          "wastedPercent": 8.312435814764395,
        },
      ]
    `);
  });
});<|MERGE_RESOLUTION|>--- conflicted
+++ resolved
@@ -87,14 +87,10 @@
       SourceMaps: [],
     };
     const result = await UnusedJavaScript.audit_(artifacts, networkRecords, context);
-<<<<<<< HEAD
-    assert.equal(result.items.length, 2);
-=======
     expect(result.items.map(item => item.url)).toEqual([
       'https://www.google.com/scriptB.js',
       'https://www.google.com/inline.html',
     ]);
->>>>>>> 080c6b4b
 
     const scriptBWaste = result.items[0];
     assert.equal(scriptBWaste.totalBytes, 50000);
@@ -111,17 +107,8 @@
     const context = {
       computedCache: new Map(),
       options: {
-<<<<<<< HEAD
-        // Default threshold is 1024, but is lowered here so that squoosh actually generates
-        // results.
-        // TODO(cjamcl): the bundle visualization feature will require most of the logic currently
-        // done in unused-javascript to be moved to a computed artifact. When that happens, these
-        // tests will go there, and the artifact will not have any thresholds (filtering will happen
-        // within the audits), so this test will not need a threshold. Until then, it does.
-=======
         // Default threshold is 512, but is lowered here so that squoosh generates more
         // results.
->>>>>>> 080c6b4b
         bundleSourceUnusedThreshold: 100,
       },
     };
@@ -140,11 +127,7 @@
       Array [
         Object {
           "sourceBytes": Array [
-<<<<<<< HEAD
-            10061,
-=======
             10062,
->>>>>>> 080c6b4b
             660,
             4043,
             2138,
