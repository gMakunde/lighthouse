/**
 * @license Copyright 2020 The Lighthouse Authors. All Rights Reserved.
 * Licensed under the Apache License, Version 2.0 (the "License"); you may not use this file except in compliance with the License. You may obtain a copy of the License at http://www.apache.org/licenses/LICENSE-2.0
 * Unless required by applicable law or agreed to in writing, software distributed under the License is distributed on an "AS IS" BASIS, WITHOUT WARRANTIES OR CONDITIONS OF ANY KIND, either express or implied. See the License for the specific language governing permissions and limitations under the License.
 */
'use strict';

/* eslint-disable no-console */

const fs = require('fs');
const path = require('path');
const glob = require('glob');
const {execFileSync} = require('child_process');
const makeHash = require('./hash.js');
const LegacyJavascript = require('../../audits/byte-efficiency/legacy-javascript.js');
const networkRecordsToDevtoolsLog = require('../../test/network-records-to-devtools-log.js');

// Create variants in a directory named-cached by contents of this script and the lockfile.
// This folder is in the CI cache, so that the time consuming part of this test only runs if
// the output would change.
removeCoreJs(); // (in case the script was canceled halfway - there shouldn't be a core-js dep checked in.)

const hash = makeHash();
const VARIANT_DIR = `${__dirname}/variants/${hash}`;

// build, audit, all.
const STAGE = process.env.STAGE || 'all';

const mainCode = fs.readFileSync(`${__dirname}/main.js`, 'utf-8');

const plugins = LegacyJavascript.getTransformPatterns().map(pattern => pattern.name);
const polyfills = LegacyJavascript.getPolyfillData();

/**
 * @param {string} command
 * @param {string[]} args
 */
function runCommand(command, args) {
  execFileSync(command, args, {cwd: __dirname});
}

/**
 * @param {number} version
 */
function installCoreJs(version) {
  runCommand('yarn', [
    'add',
    `core-js@${version}`,
  ]);
}

function removeCoreJs() {
  try {
    runCommand('yarn', [
      'remove',
      'core-js',
    ]);
  } catch (e) { }
}

/**
 * @param {{group: string, name: string, code: string, babelrc?: *}} options
 */
async function createVariant(options) {
  const {group, name, code, babelrc} = options;
  const dir = `${VARIANT_DIR}/${group}/${name.replace(/[^a-zA-Z0-9]+/g, '-')}`;

  if (!fs.existsSync(`${dir}/main.bundle.js`) && (STAGE === 'build' || STAGE === 'all')) {
    fs.mkdirSync(dir, {recursive: true});
    fs.writeFileSync(`${dir}/main.js`, code);
    fs.writeFileSync(`${dir}/.babelrc`, JSON.stringify(babelrc || {}, null, 2));
    // Not used in this script, but useful for running Lighthouse manually.
    // Just need to start a web server first.
    fs.writeFileSync(`${dir}/index.html`,
      `<title>${name}</title><script src=main.bundle.min.js></script><p>${name}</p>`);

    // Note: No babelrc will make babel a glorified `cp`.
    runCommand('yarn', [
      'babel',
      `${dir}/main.js`,
      '--config-file', `${dir}/.babelrc`,
      '--ignore', 'node_modules/**/*.js',
      '-o', `${dir}/main.transpiled.js`,
      '--source-maps', 'inline',
    ]);

    // Transform any require statements (like for core-js) into a big bundle.
    runCommand('yarn', [
      'browserify',
      `${dir}/main.transpiled.js`,
      '-o', `${dir}/main.bundle.js`,
      '--debug', // source maps
      '--full-paths=false',
    ]);

    // Minify.
    runCommand('yarn', [
      'terser',
      `${dir}/main.bundle.js`,
      '-o', `${dir}/main.bundle.min.js`,
      '--source-map', 'content="inline",url="main.bundle.min.js.map"',
    ]);
  }

  if (STAGE === 'audit' || STAGE === 'all') {
    const code = fs.readFileSync(`${dir}/main.bundle.min.js`, 'utf-8');
    const map = JSON.parse(fs.readFileSync(`${dir}/main.bundle.min.js.map`, 'utf-8'));

    let legacyJavascriptResults;

    legacyJavascriptResults = await getLegacyJavascriptResults(code, map, {sourceMaps: true});
    fs.writeFileSync(`${dir}/legacy-javascript.json`,
      // @ts-ignore: Items will exist.
      JSON.stringify(legacyJavascriptResults.items, null, 2));

    legacyJavascriptResults = await getLegacyJavascriptResults(code, map, {sourceMaps: false});
    fs.writeFileSync(`${dir}/legacy-javascript-nomaps.json`,
      // @ts-ignore: Items will exist.
      JSON.stringify(legacyJavascriptResults.items, null, 2));
  }
}

/**
 * @param {string} code
 * @param {LH.Artifacts.RawSourceMap} map
 * @param {{sourceMaps: boolean}} _
 * @return {Promise<import('../../audits/byte-efficiency/byte-efficiency-audit.js').ByteEfficiencyProduct>}
 */
function getLegacyJavascriptResults(code, map, {sourceMaps}) {
  // Instead of running Lighthouse, use LegacyJavascript directly. Requires some setup.
  // Much faster than running Lighthouse.
  const documentUrl = 'http://localhost/index.html'; // These URLs don't matter.
  const scriptUrl = 'https://localhost/main.bundle.min.js';
  const networkRecords = [
    {url: documentUrl, requestId: '1000.1', resourceType: /** @type {'Document'} */ ('Document')},
    {url: scriptUrl, requestId: '1000.2'},
  ];
  const devtoolsLogs = networkRecordsToDevtoolsLog(networkRecords);

  /** @type {Pick<LH.Artifacts, 'devtoolsLogs'|'URL'|'ScriptElements'|'SourceMaps'>} */
  const artifacts = {
    URL: {finalUrl: documentUrl, requestedUrl: documentUrl},
    devtoolsLogs: {
      [LegacyJavascript.DEFAULT_PASS]: devtoolsLogs,
    },
    ScriptElements: [
      // @ts-ignore - partial ScriptElement excluding unused DOM properties
      {src: scriptUrl, requestId: '1000.2', content: code},
    ],
    SourceMaps: [],
  };
  if (sourceMaps) artifacts.SourceMaps = [{scriptUrl, map}];
  // @ts-ignore: partial Artifacts.
  return LegacyJavascript.audit_(artifacts, networkRecords, {
    computedCache: new Map(),
  });
}

/**
 * @param {string} legacyJavascriptFilename
 */
function makeSummary(legacyJavascriptFilename) {
  let totalSignals = 0;
  const variants = [];
  for (const dir of glob.sync('*/*', {cwd: VARIANT_DIR})) {
<<<<<<< HEAD
    /** @type {import('../../audits/byte-efficiency/legacy-javascript.js').Item[]} */
=======
    /** @type {import('../../audits/legacy-javascript.js').Item[]} */
>>>>>>> e7e351ce
    const legacyJavascriptItems = require(`${VARIANT_DIR}/${dir}/${legacyJavascriptFilename}`);

    const signals = [];
    for (const item of legacyJavascriptItems) {
      for (const subItem of item.subItems.items) {
        signals.push(subItem.signal);
      }
    }
    totalSignals += signals.length;
    variants.push({name: dir, signals: signals.join(', ')});
  }
  return {
    totalSignals,
    variantsMissingSignals: variants.filter(v => !v.signals).map(v => v.name),
    variants,
  };
}

function createSummarySizes() {
  const lines = [];

  for (const variantGroupFolder of glob.sync(`${VARIANT_DIR}/*`)) {
    lines.push(path.relative(VARIANT_DIR, variantGroupFolder));

    const variants = [];
    for (const variantBundle of glob.sync(`${variantGroupFolder}/**/main.bundle.min.js `)) {
      const size = fs.readFileSync(variantBundle).length;
      variants.push({name: path.relative(variantGroupFolder, variantBundle), size});
    }

    const maxNumberChars = Math.ceil(Math.max(...variants.map(v => Math.log10(v.size))));
    variants.sort((a, b) => {
      const sizeDiff = b.size - a.size;
      if (sizeDiff !== 0) return sizeDiff;
      return b.name.localeCompare(a.name);
    });
    for (const variant of variants) {
      // Line up the digits.
      const sizeField = `${variant.size}`.padStart(maxNumberChars);
      // Buffer of 12 characters so a new entry with more digits doesn't change every line.
      lines.push(`  ${sizeField.padEnd(12)} ${variant.name}`);
    }
    lines.push('');
  }

  fs.writeFileSync(`${__dirname}/summary-sizes.txt`, lines.join('\n'));
}

/**
 * @param {string} module
 */
function makeRequireCodeForPolyfill(module) {
  return `require("../../../../node_modules/core-js/modules/${module}")`;
}

async function main() {
  const pluginGroups = [
    ...plugins.map(plugin => [plugin]),
    ['@babel/plugin-transform-regenerator', '@babel/transform-async-to-generator'],
  ];
  for (const pluginGroup of pluginGroups) {
    await createVariant({
      group: 'only-plugin',
      name: pluginGroup.join('_'),
      code: mainCode,
      babelrc: {
        plugins: pluginGroup,
      },
    });
  }

  for (const coreJsVersion of [2, 3]) {
    removeCoreJs();
    installCoreJs(coreJsVersion);

    const moduleOptions = [
      {esmodules: false},
      // Output: https://gist.github.com/connorjclark/515d05094ffd1fc038894a77156bf226
<<<<<<< HEAD
      // Has more polyfills than expected... https://github.com/babel/babel/issues/11700
      {esmodules: true},
      {esmodules: true, bugfixes: true},
    ]
=======
      {esmodules: true},
      {esmodules: true, bugfixes: true},
    ];
>>>>>>> e7e351ce
    for (const {esmodules, bugfixes} of moduleOptions) {
      await createVariant({
        group: `core-js-${coreJsVersion}-preset-env-esmodules`,
        name: String(esmodules) + (bugfixes ? '_and_bugfixes' : ''),
        code: `require('core-js');\n${mainCode}`,
        babelrc: {
          presets: [
            [
              '@babel/preset-env',
              {
                targets: {esmodules},
                useBuiltIns: 'entry',
                corejs: coreJsVersion,
                bugfixes,
              },
            ],
          ],
        },
      });
    }

    for (const polyfill of polyfills) {
      const module = coreJsVersion === 2 ? polyfill.coreJs2Module : polyfill.coreJs3Module;
      await createVariant({
        group: `core-js-${coreJsVersion}-only-polyfill`,
        name: module,
        code: makeRequireCodeForPolyfill(module),
      });
    }

    const allPolyfillCode = polyfills.map(polyfill => {
      const module = coreJsVersion === 2 ? polyfill.coreJs2Module : polyfill.coreJs3Module;
      return makeRequireCodeForPolyfill(module);
    }).join('\n');
    await createVariant({
      group: 'all-legacy-polyfills',
      name: `all-legacy-polyfills-core-js-${coreJsVersion}`,
      code: allPolyfillCode,
    });
  }

  removeCoreJs();

  let summary;

  // Summary of using source maps and pattern matching.
  summary = makeSummary('legacy-javascript.json');
  fs.writeFileSync(`${__dirname}/summary-signals.json`, JSON.stringify(summary, null, 2));

  // Summary of using only pattern matching.
  summary = makeSummary('legacy-javascript-nomaps.json');
  fs.writeFileSync(`${__dirname}/summary-signals-nomaps.json`, JSON.stringify(summary, null, 2));
  console.log({
    totalSignals: summary.totalSignals,
    variantsMissingSignals: summary.variantsMissingSignals,
  });
  console.table(summary.variants.filter(variant => {
    // Too many signals, break layout.
    if (variant.name.includes('all-legacy-polyfills')) return false;
    return true;
  }));

  createSummarySizes();
}

main();<|MERGE_RESOLUTION|>--- conflicted
+++ resolved
@@ -163,11 +163,7 @@
   let totalSignals = 0;
   const variants = [];
   for (const dir of glob.sync('*/*', {cwd: VARIANT_DIR})) {
-<<<<<<< HEAD
     /** @type {import('../../audits/byte-efficiency/legacy-javascript.js').Item[]} */
-=======
-    /** @type {import('../../audits/legacy-javascript.js').Item[]} */
->>>>>>> e7e351ce
     const legacyJavascriptItems = require(`${VARIANT_DIR}/${dir}/${legacyJavascriptFilename}`);
 
     const signals = [];
@@ -246,16 +242,9 @@
     const moduleOptions = [
       {esmodules: false},
       // Output: https://gist.github.com/connorjclark/515d05094ffd1fc038894a77156bf226
-<<<<<<< HEAD
-      // Has more polyfills than expected... https://github.com/babel/babel/issues/11700
-      {esmodules: true},
-      {esmodules: true, bugfixes: true},
-    ]
-=======
       {esmodules: true},
       {esmodules: true, bugfixes: true},
     ];
->>>>>>> e7e351ce
     for (const {esmodules, bugfixes} of moduleOptions) {
       await createVariant({
         group: `core-js-${coreJsVersion}-preset-env-esmodules`,
