{
    "audits": {
        "accesskeys": {
            "description": "Access keys let users quickly focus a part of the page. For proper navigation, each access key must be unique. [Learn more](https://dequeuniversity.com/rules/axe/3.1/accesskeys?application=lighthouse).",
            "id": "accesskeys",
            "score": null,
            "scoreDisplayMode": "notApplicable",
            "title": "`[accesskey]` values are unique"
        },
        "appcache-manifest": {
            "description": "Application Cache is deprecated. [Learn more](https://developers.google.com/web/tools/lighthouse/audits/appcache).",
            "displayValue": "Found \"clock.appcache\"",
            "id": "appcache-manifest",
            "score": 0.0,
            "scoreDisplayMode": "binary",
            "title": "Uses Application Cache"
        },
        "apple-touch-icon": {
            "description": "For ideal appearance on iOS when users add to the home screen, define an apple-touch-icon. It must point to a non-transparent 192px (or 180px) square PNG. [Learn More](https://developers.google.com/web/fundamentals/design-and-ux/browser-customization/).",
            "id": "apple-touch-icon",
            "score": 0.0,
            "scoreDisplayMode": "binary",
            "title": "Does not provide a valid `apple-touch-icon`",
            "warnings": []
        },
        "aria-allowed-attr": {
            "description": "Each ARIA `role` supports a specific subset of `aria-*` attributes. Mismatching these invalidates the `aria-*` attributes. [Learn more](https://dequeuniversity.com/rules/axe/3.1/aria-allowed-attr?application=lighthouse).",
            "id": "aria-allowed-attr",
            "score": null,
            "scoreDisplayMode": "notApplicable",
            "title": "`[aria-*]` attributes match their roles"
        },
        "aria-required-attr": {
            "description": "Some ARIA roles have required attributes that describe the state of the element to screen readers. [Learn more](https://dequeuniversity.com/rules/axe/3.1/aria-required-attr?application=lighthouse).",
            "id": "aria-required-attr",
            "score": null,
            "scoreDisplayMode": "notApplicable",
            "title": "`[role]`s have all required `[aria-*]` attributes"
        },
        "aria-required-children": {
            "description": "Some ARIA parent roles must contain specific child roles to perform their intended accessibility functions. [Learn more](https://dequeuniversity.com/rules/axe/3.1/aria-required-children?application=lighthouse).",
            "id": "aria-required-children",
            "score": null,
            "scoreDisplayMode": "notApplicable",
            "title": "Elements with `[role]` that require specific children `[role]`s, are present"
        },
        "aria-required-parent": {
            "description": "Some ARIA child roles must be contained by specific parent roles to properly perform their intended accessibility functions. [Learn more](https://dequeuniversity.com/rules/axe/3.1/aria-required-parent?application=lighthouse).",
            "id": "aria-required-parent",
            "score": null,
            "scoreDisplayMode": "notApplicable",
            "title": "`[role]`s are contained by their required parent element"
        },
        "aria-roles": {
            "description": "ARIA roles must have valid values in order to perform their intended accessibility functions. [Learn more](https://dequeuniversity.com/rules/axe/3.1/aria-roles?application=lighthouse).",
            "id": "aria-roles",
            "score": null,
            "scoreDisplayMode": "notApplicable",
            "title": "`[role]` values are valid"
        },
        "aria-valid-attr": {
            "description": "Assistive technologies, like screen readers, can't interpret ARIA attributes with invalid names. [Learn more](https://dequeuniversity.com/rules/axe/3.1/aria-valid-attr?application=lighthouse).",
            "id": "aria-valid-attr",
            "score": null,
            "scoreDisplayMode": "notApplicable",
            "title": "`[aria-*]` attributes are valid and not misspelled"
        },
        "aria-valid-attr-value": {
            "description": "Assistive technologies, like screen readers, can't interpret ARIA attributes with invalid values. [Learn more](https://dequeuniversity.com/rules/axe/3.1/aria-valid-attr-value?application=lighthouse).",
            "id": "aria-valid-attr-value",
            "score": null,
            "scoreDisplayMode": "notApplicable",
            "title": "`[aria-*]` attributes have valid values"
        },
        "audio-caption": {
            "description": "Captions make audio elements usable for deaf or hearing-impaired users, providing critical information such as who is talking, what they're saying, and other non-speech information. [Learn more](https://dequeuniversity.com/rules/axe/3.1/audio-caption?application=lighthouse).",
            "id": "audio-caption",
            "score": null,
            "scoreDisplayMode": "notApplicable",
            "title": "`<audio>` elements contain a `<track>` element with `[kind=\"captions\"]`"
        },
        "bootup-time": {
            "description": "Consider reducing the time spent parsing, compiling, and executing JS. You may find delivering smaller JS payloads helps with this. [Learn more](https://developers.google.com/web/tools/lighthouse/audits/bootup).",
            "details": {
                "headings": [
                    {
                        "itemType": "url",
                        "key": "url",
                        "text": "URL"
                    },
                    {
                        "granularity": 1.0,
                        "itemType": "ms",
                        "key": "total",
                        "text": "Total CPU Time"
                    },
                    {
                        "granularity": 1.0,
                        "itemType": "ms",
                        "key": "scripting",
                        "text": "Script Evaluation"
                    },
                    {
                        "granularity": 1.0,
                        "itemType": "ms",
                        "key": "scriptParseCompile",
                        "text": "Script Parse"
                    }
                ],
                "items": [
                    {
                        "scriptParseCompile": 2.777,
                        "scripting": 957.494,
                        "total": 966.9800000000001,
                        "url": "http://localhost:10200/dobetterweb/dbw_tester.html"
                    },
                    {
                        "scriptParseCompile": 0.092,
                        "scripting": 17.790999999999997,
                        "total": 391.76699999999977,
                        "url": "Other"
                    },
                    {
                        "scriptParseCompile": 1.674,
                        "scripting": 89.50799999999998,
                        "total": 101.21099999999998,
                        "url": "http://localhost:10200/zone.js"
                    },
                    {
                        "scriptParseCompile": 1.205,
                        "scripting": 80.032,
                        "total": 82.741,
                        "url": "http://ajax.googleapis.com/ajax/libs/jquery/2.1.1/jquery.min.js"
                    }
                ],
                "summary": {
                    "wastedMs": 1150.573
                },
                "type": "table"
            },
            "displayValue": "1.2\u00a0s",
            "id": "bootup-time",
            "numericValue": 1150.573,
            "score": 0.92,
            "scoreDisplayMode": "numeric",
            "title": "JavaScript execution time"
        },
        "button-name": {
            "description": "When a button doesn't have an accessible name, screen readers announce it as \"button\", making it unusable for users who rely on screen readers. [Learn more](https://dequeuniversity.com/rules/axe/3.1/button-name?application=lighthouse).",
            "details": {
                "headings": [],
                "items": [],
                "type": "table"
            },
            "id": "button-name",
            "score": 1.0,
            "scoreDisplayMode": "binary",
            "title": "Buttons have an accessible name"
        },
        "bypass": {
            "description": "Adding ways to bypass repetitive content lets keyboard users navigate the page more efficiently. [Learn more](https://dequeuniversity.com/rules/axe/3.1/bypass?application=lighthouse).",
            "details": {
                "headings": [],
                "items": [],
                "type": "table"
            },
            "id": "bypass",
            "score": 1.0,
            "scoreDisplayMode": "binary",
            "title": "The page contains a heading, skip link, or landmark region"
        },
        "canonical": {
            "description": "Canonical links suggest which URL to show in search results. [Learn more](https://developers.google.com/web/tools/lighthouse/audits/canonical).",
            "id": "canonical",
            "score": null,
            "scoreDisplayMode": "notApplicable",
            "title": "Document has a valid `rel=canonical`"
        },
        "color-contrast": {
            "description": "Low-contrast text is difficult or impossible for many users to read. [Learn more](https://dequeuniversity.com/rules/axe/3.1/color-contrast?application=lighthouse).",
            "details": {
                "debugData": {
                    "impact": "serious",
                    "tags": [
                        "cat.color",
                        "wcag2aa",
                        "wcag143"
                    ],
                    "type": "debugdata"
                },
                "headings": [
                    {
                        "itemType": "node",
                        "key": "node",
                        "text": "Failing Elements"
                    }
                ],
                "items": [
                    {
                        "node": {
                            "explanation": "Fix any of the following:\n  Element has insufficient color contrast of 1.32 (foreground color: #ffc0cb, background color: #eeeeee, font size: 18.0pt, font weight: bold). Expected contrast ratio of 3:1",
                            "nodeLabel": "Do better web tester page",
                            "path": "3,HTML,1,BODY,5,DIV,0,H2",
                            "selector": "h2",
                            "snippet": "<h2>Do better web tester page</h2>",
                            "type": "node"
                        }
                    },
                    {
                        "node": {
                            "explanation": "Fix any of the following:\n  Element has insufficient color contrast of 1.32 (foreground color: #ffc0cb, background color: #eeeeee, font size: 12.0pt, font weight: normal). Expected contrast ratio of 4.5:1",
                            "nodeLabel": "Hi there!",
                            "path": "3,HTML,1,BODY,5,DIV,1,SPAN",
                            "selector": "span",
                            "snippet": "<span>Hi there!</span>",
                            "type": "node"
                        }
                    }
                ],
                "type": "table"
            },
            "id": "color-contrast",
            "score": 0.0,
            "scoreDisplayMode": "binary",
            "title": "Background and foreground colors do not have a sufficient contrast ratio."
        },
        "content-width": {
            "description": "If the width of your app's content doesn't match the width of the viewport, your app might not be optimized for mobile screens. [Learn more](https://developers.google.com/web/tools/lighthouse/audits/content-sized-correctly-for-viewport).",
            "id": "content-width",
            "score": 1.0,
            "scoreDisplayMode": "binary",
            "title": "Content is sized correctly for the viewport"
        },
        "critical-request-chains": {
            "description": "The Critical Request Chains below show you what resources are loaded with a high priority. Consider reducing the length of chains, reducing the download size of resources, or deferring the download of unnecessary resources to improve page load. [Learn more](https://developers.google.com/web/tools/lighthouse/audits/critical-request-chains).",
            "details": {
                "chains": {
                    "75994.33": {
                        "request": {
                            "endTime": 185608.857719,
                            "responseReceivedTime": 185608.85586200003,
                            "startTime": 185608.288594,
                            "transferSize": 221.0,
                            "url": "http://localhost:10200/favicon.ico"
                        }
                    },
                    "F3B687683512E0F003DD41EB23E2091A": {
                        "children": {
                            "75994.10": {
                                "request": {
                                    "endTime": 185605.113307,
                                    "responseReceivedTime": 185605.104776,
                                    "startTime": 185603.965303,
                                    "transferSize": 1703.0,
                                    "url": "http://localhost:10200/dobetterweb/dbw_tester.js"
                                }
                            },
                            "75994.11": {
                                "request": {
                                    "endTime": 185604.557407,
                                    "responseReceivedTime": 185604.556719,
                                    "startTime": 185603.96675,
                                    "transferSize": 144.0,
                                    "url": "http://localhost:10200/dobetterweb/empty_module.js?delay=500"
                                }
                            },
                            "75994.21": {
                                "request": {
                                    "endTime": 185607.28227,
                                    "responseReceivedTime": 185606.742005,
                                    "startTime": 185606.170955,
                                    "transferSize": 71654.0,
                                    "url": "http://localhost:10200/zone.js"
                                }
                            },
                            "75994.22": {
                                "request": {
                                    "endTime": 185608.117509,
                                    "responseReceivedTime": 185607.822806,
                                    "startTime": 185607.195975,
                                    "transferSize": 30174.0,
                                    "url": "http://ajax.googleapis.com/ajax/libs/jquery/2.1.1/jquery.min.js"
                                }
                            },
                            "75994.28": {
                                "request": {
                                    "endTime": 185607.285454,
                                    "responseReceivedTime": 185606.82147599998,
                                    "startTime": 185606.245562,
                                    "transferSize": 821.0,
                                    "url": "http://localhost:10200/dobetterweb/dbw_tester.css?scriptActivated&delay=200"
                                }
                            },
                            "75994.3": {
                                "request": {
                                    "endTime": 185604.52588,
                                    "responseReceivedTime": 185604.52470399998,
                                    "startTime": 185603.956717,
                                    "transferSize": 821.0,
                                    "url": "http://localhost:10200/dobetterweb/dbw_tester.css?delay=100"
                                }
                            },
                            "75994.4": {
                                "request": {
                                    "endTime": 185604.534512,
                                    "responseReceivedTime": 185604.532778,
                                    "startTime": 185603.957861,
                                    "transferSize": 139.0,
                                    "url": "http://localhost:10200/dobetterweb/unknown404.css?delay=200"
                                }
                            },
                            "75994.5": {
                                "request": {
                                    "endTime": 185606.170588,
                                    "responseReceivedTime": 185606.169761,
                                    "startTime": 185603.959225,
                                    "transferSize": 821.0,
                                    "url": "http://localhost:10200/dobetterweb/dbw_tester.css?delay=2200"
                                }
                            },
                            "75994.6": {
                                "request": {
                                    "endTime": 185604.541262,
                                    "responseReceivedTime": 185604.54052399998,
                                    "startTime": 185603.960011,
                                    "transferSize": 1108.0,
                                    "url": "http://localhost:10200/dobetterweb/dbw_disabled.css?delay=200&isdisabled"
                                }
                            },
                            "75994.7": {
                                "request": {
                                    "endTime": 185604.549739,
                                    "responseReceivedTime": 185604.54903999998,
                                    "startTime": 185603.961819,
                                    "transferSize": 736.0,
                                    "url": "http://localhost:10200/dobetterweb/dbw_partial_a.html?delay=200"
                                }
                            },
                            "75994.8": {
                                "request": {
                                    "endTime": 185605.097653,
                                    "responseReceivedTime": 185605.096858,
                                    "startTime": 185603.962566,
                                    "transferSize": 733.0,
                                    "url": "http://localhost:10200/dobetterweb/dbw_partial_b.html?delay=200&isasync"
                                }
                            },
                            "75994.9": {
                                "request": {
                                    "endTime": 185607.537382,
                                    "responseReceivedTime": 185607.53660999998,
                                    "startTime": 185603.964089,
                                    "transferSize": 821.0,
                                    "url": "http://localhost:10200/dobetterweb/dbw_tester.css?delay=3000&async=true"
                                }
                            }
                        },
                        "request": {
                            "endTime": 185603.961376,
                            "responseReceivedTime": 185603.89718499998,
                            "startTime": 185603.321221,
                            "transferSize": 12640.0,
                            "url": "http://localhost:10200/dobetterweb/dbw_tester.html"
                        }
                    }
                },
                "longestChain": {
                    "duration": 5536.498000001302,
                    "length": 1.0,
                    "transferSize": 221.0
                },
                "type": "criticalrequestchain"
            },
            "displayValue": "12 chains found",
            "id": "critical-request-chains",
            "score": null,
            "scoreDisplayMode": "informative",
            "title": "Minimize Critical Requests Depth"
        },
        "custom-controls-labels": {
            "description": "Custom interactive controls have associated labels, provided by aria-label or aria-labelledby. [Learn more](https://developers.google.com/web/fundamentals/accessibility/how-to-review#try_it_with_a_screen_reader).",
            "id": "custom-controls-labels",
            "score": null,
            "scoreDisplayMode": "manual",
            "title": "Custom controls have associated labels"
        },
        "custom-controls-roles": {
            "description": "Custom interactive controls have appropriate ARIA roles. [Learn more](https://developers.google.com/web/fundamentals/accessibility/how-to-review#try_it_with_a_screen_reader).",
            "id": "custom-controls-roles",
            "score": null,
            "scoreDisplayMode": "manual",
            "title": "Custom controls have ARIA roles"
        },
        "definition-list": {
            "description": "When definition lists are not properly marked up, screen readers may produce confusing or inaccurate output. [Learn more](https://dequeuniversity.com/rules/axe/3.1/definition-list?application=lighthouse).",
            "id": "definition-list",
            "score": null,
            "scoreDisplayMode": "notApplicable",
            "title": "`<dl>`'s contain only properly-ordered `<dt>` and `<dd>` groups, `<script>` or `<template>` elements."
        },
        "deprecations": {
            "description": "Deprecated APIs will eventually be removed from the browser. [Learn more](https://www.chromestatus.com/features#deprecated).",
            "details": {
                "headings": [
                    {
                        "itemType": "code",
                        "key": "value",
                        "text": "Deprecation / Warning"
                    },
                    {
                        "itemType": "url",
                        "key": "url",
                        "text": "URL"
                    },
                    {
                        "itemType": "text",
                        "key": "lineNumber",
                        "text": "Line"
                    }
                ],
                "items": [
                    {
                        "lineNumber": 322.0,
                        "source": "deprecation",
                        "url": "http://localhost:10200/dobetterweb/dbw_tester.html",
                        "value": "Synchronous XMLHttpRequest on the main thread is deprecated because of its detrimental effects to the end user's experience. For more help, check https://xhr.spec.whatwg.org/."
                    },
                    {
                        "lineNumber": 325.0,
                        "source": "deprecation",
                        "url": "http://localhost:10200/dobetterweb/dbw_tester.html",
                        "value": "'window.webkitStorageInfo' is deprecated. Please use 'navigator.webkitTemporaryStorage' or 'navigator.webkitPersistentStorage' instead."
                    },
                    {
                        "source": "deprecation",
                        "value": "/deep/ combinator is no longer supported in CSS dynamic profile.It is now effectively no-op, acting as if it were a descendant combinator. /deep/ combinator will be removed, and will be invalid at M65. You should remove it. See https://www.chromestatus.com/features/4964279606312960 for more details."
                    }
                ],
                "type": "table"
            },
            "displayValue": "3 warnings found",
            "id": "deprecations",
            "score": 0.0,
            "scoreDisplayMode": "binary",
            "title": "Uses deprecated APIs"
        },
        "diagnostics": {
            "description": "Collection of useful page vitals.",
            "details": {
                "items": [
                    {
                        "mainDocumentTransferSize": 12640.0,
                        "maxRtt": 1.7249999999999943,
                        "maxServerLatency": 572.829,
                        "numFonts": 0.0,
                        "numRequests": 18.0,
                        "numScripts": 4.0,
                        "numStylesheets": 7.0,
                        "numTasks": 107.0,
                        "numTasksOver100ms": 3.0,
                        "numTasksOver10ms": 7.0,
                        "numTasksOver25ms": 5.0,
                        "numTasksOver500ms": 1.0,
                        "numTasksOver50ms": 4.0,
                        "rtt": 0.8639999999999999,
                        "throughput": 1398339.461891128,
                        "totalByteWeight": 160738.0,
                        "totalTaskTime": 1548.5690000000002
                    }
                ],
                "type": "debugdata"
            },
            "id": "diagnostics",
            "score": null,
            "scoreDisplayMode": "informative",
            "title": "Diagnostics"
        },
        "dlitem": {
            "description": "Definition list items (`<dt>` and `<dd>`) must be wrapped in a parent `<dl>` element to ensure that screen readers can properly announce them. [Learn more](https://dequeuniversity.com/rules/axe/3.1/dlitem?application=lighthouse).",
            "id": "dlitem",
            "score": null,
            "scoreDisplayMode": "notApplicable",
            "title": "Definition list items are wrapped in `<dl>` elements"
        },
        "doctype": {
            "description": "Specifying a doctype prevents the browser from switching to quirks-mode.Read more on the [MDN Web Docs page](https://developer.mozilla.org/en-US/docs/Glossary/Doctype)",
            "id": "doctype",
            "score": 1.0,
            "scoreDisplayMode": "binary",
            "title": "Page has the HTML doctype"
        },
        "document-title": {
            "description": "The title gives screen reader users an overview of the page, and search engine users rely on it heavily to determine if a page is relevant to their search. [Learn more](https://developers.google.com/web/tools/lighthouse/audits/title).",
            "details": {
                "headings": [],
                "items": [],
                "type": "table"
            },
            "id": "document-title",
            "score": 1.0,
            "scoreDisplayMode": "binary",
            "title": "Document has a `<title>` element"
        },
        "dom-size": {
            "description": "Browser engineers recommend pages contain fewer than ~1,500 DOM elements. The sweet spot is a tree depth < 32 elements and fewer than 60 children/parent element. A large DOM can increase memory usage, cause longer [style calculations](https://developers.google.com/web/fundamentals/performance/rendering/reduce-the-scope-and-complexity-of-style-calculations), and produce costly [layout reflows](https://developers.google.com/speed/articles/reflow). [Learn more](https://developers.google.com/web/tools/lighthouse/audits/dom-size).",
            "details": {
                "headings": [
                    {
                        "itemType": "text",
                        "key": "statistic",
                        "text": "Statistic"
                    },
                    {
                        "itemType": "code",
                        "key": "element",
                        "text": "Element"
                    },
                    {
                        "itemType": "numeric",
                        "key": "value",
                        "text": "Value"
                    }
                ],
                "items": [
                    {
                        "statistic": "Total DOM Elements",
                        "value": "31"
                    },
                    {
                        "element": {
                            "type": "code",
                            "value": "<h2>"
                        },
                        "statistic": "Maximum DOM Depth",
                        "value": "3"
                    },
                    {
                        "element": {
                            "type": "code",
                            "value": "<body>"
                        },
                        "statistic": "Maximum Child Elements",
                        "value": "29"
                    }
                ],
                "type": "table"
            },
            "displayValue": "31 elements",
            "id": "dom-size",
            "numericValue": 31.0,
            "score": 1.0,
            "scoreDisplayMode": "numeric",
            "title": "Avoids an excessive DOM size"
        },
        "duplicate-id": {
            "description": "The value of an id attribute must be unique to prevent other instances from being overlooked by assistive technologies. [Learn more](https://dequeuniversity.com/rules/axe/3.1/duplicate-id?application=lighthouse).",
            "details": {
                "headings": [],
                "items": [],
                "type": "table"
            },
            "id": "duplicate-id",
            "score": 1.0,
            "scoreDisplayMode": "binary",
            "title": "`[id]` attributes on the page are unique"
        },
        "efficient-animated-content": {
            "description": "Large GIFs are inefficient for delivering animated content. Consider using MPEG4/WebM videos for animations and PNG/WebP for static images instead of GIF to save network bytes. [Learn more](https://developers.google.com/web/fundamentals/performance/optimizing-content-efficiency/replace-animated-gifs-with-video/)",
            "details": {
                "headings": [],
                "items": [],
                "overallSavingsBytes": 0.0,
                "overallSavingsMs": 0.0,
                "type": "opportunity"
            },
            "id": "efficient-animated-content",
            "numericValue": 0.0,
            "score": 1.0,
            "scoreDisplayMode": "numeric",
            "title": "Use video formats for animated content"
        },
        "errors-in-console": {
            "description": "Errors logged to the console indicate unresolved problems. They can come from network request failures and other browser concerns.",
            "details": {
                "headings": [
                    {
                        "itemType": "url",
                        "key": "url",
                        "text": "URL"
                    },
                    {
                        "itemType": "code",
                        "key": "description",
                        "text": "Description"
                    }
                ],
                "items": [
                    {
                        "description": "Application Cache Error event: Manifest fetch failed (404) http://localhost:10200/dobetterweb/clock.appcache",
                        "source": "other",
                        "url": "http://localhost:10200/dobetterweb/dbw_tester.html"
                    },
                    {
                        "description": "Failed to load resource: the server responded with a status of 404 (Not Found)",
                        "source": "network",
                        "url": "http://localhost:10200/dobetterweb/unknown404.css?delay=200"
                    },
                    {
                        "description": "Failed to load resource: the server responded with a status of 404 (Not Found)",
                        "source": "network",
                        "url": "http://localhost:10200/favicon.ico"
                    },
                    {
                        "description": "Failed to load resource: the server responded with a status of 404 (Not Found)",
                        "source": "network",
                        "url": "http://localhost:10200/dobetterweb/unknown404.css?delay=200"
                    },
                    {
                        "description": "Error: An error\n    at http://localhost:10200/dobetterweb/dbw_tester.html:42:38",
                        "source": "Runtime.exception",
                        "url": "http://localhost:10200/dobetterweb/dbw_tester.html"
                    }
                ],
                "type": "table"
            },
            "id": "errors-in-console",
            "numericValue": 5.0,
            "score": 0.0,
            "scoreDisplayMode": "binary",
            "title": "Browser errors were logged to the console"
        },
        "estimated-input-latency": {
            "description": "Estimated Input Latency is an estimate of how long your app takes to respond to user input, in milliseconds, during the busiest 5s window of page load. If your latency is higher than 50 ms, users may perceive your app as laggy. [Learn more](https://developers.google.com/web/tools/lighthouse/audits/estimated-input-latency).",
            "displayValue": "20\u00a0ms",
            "id": "estimated-input-latency",
            "numericValue": 16.0,
            "score": 1.0,
            "scoreDisplayMode": "numeric",
            "title": "Estimated Input Latency"
        },
        "external-anchors-use-rel-noopener": {
            "description": "Add `rel=\"noopener\"` or `rel=\"noreferrer\"` to any external links to improve performance and prevent security vulnerabilities. [Learn more](https://developers.google.com/web/tools/lighthouse/audits/noopener).",
            "details": {
                "headings": [
                    {
                        "itemType": "url",
                        "key": "href",
                        "text": "URL"
                    },
                    {
                        "itemType": "text",
                        "key": "target",
                        "text": "Target"
                    },
                    {
                        "itemType": "text",
                        "key": "rel",
                        "text": "Rel"
                    }
                ],
                "items": [
                    {
                        "href": "https://www.google.com/",
                        "outerHTML": "<a href=\"https://www.google.com/\" target=\"blank\">Hello</a>",
                        "target": "_blank"
                    },
                    {
                        "href": "Unknown",
                        "outerHTML": "<a target=\"blank\">Hello</a>",
                        "target": "_blank"
                    },
                    {
                        "href": "https://www.google.com/",
                        "outerHTML": "<a rel=\"nofollow\" href=\"https://www.google.com/\" target=\"blank\">Hello</a>",
                        "rel": "nofollow",
                        "target": "_blank"
                    }
                ],
                "type": "table"
            },
            "id": "external-anchors-use-rel-noopener",
            "score": 0.0,
            "scoreDisplayMode": "binary",
            "title": "Links to cross-origin destinations are unsafe",
            "warnings": [
                "Unable to determine the destination for anchor (<a target=\"blank\">Hello</a>). If not used as a hyperlink, consider removing target=_blank."
            ]
        },
        "final-screenshot": {
            "description": "The last screenshot captured of the pageload.",
            "details": {
                "data": "data:image/jpeg;base64,/9j/4AAQSkZJRgABAQAAAQABAAD/2wBDAAYEBQYFBAYGBQYHBwYIChAKCgkJChQODwwQFxQYGBcUFhYaHSUfGhsjHBYWICwgIyYnKSopGR8tMC0oMCUoKSj/2wBDAQcHBwoIChMKChMoGhYaKCgoKCgoKCgoKCgoKCgoKCgoKCgoKCgoKCgoKCgoKCgoKCgoKCgoKCgoKCgoKCgoKCj/wAARCAECAJEDASIAAhEBAxEB/8QAHQAAAgEFAQEAAAAAAAAAAAAAAAIBAwQFBwgGCf/EAEwQAAEDAgQBBQoKBggHAAAAAAEAAgMEEQUSITEGExRBUXEiMjZUYXSBkrLRBwgjM1ORk6GxwRUYQ1JilBYkY3Jzs+HwFyY1VVZkov/EABsBAQEBAQEBAQEAAAAAAAAAAAABAgMEBQYH/8QALBEAAgECBAUCBwEBAAAAAAAAAAECAxEEE0FREhQhMWFSoQUGIiNCcYHwMv/aAAwDAQACEQMRAD8A6TQhCAEIQgBCEIAQhCAEIQgBCEIAQhCAEIQgBCEIDUCEIQG30nKM/fb9adYuna04pKC0W10so2dIQUk29DJggi41ClYwHm2IhjNI327no1Vc1t2yPZHmjYbE3sT2JcrpPQvErXtcbNcCfIURvbIxr2m4IuFjYXOZX1BjZmNjpe3SlyRhxX8GUQrMV0ZpjKQb3tl8qY1TgXsLAJA3MBfQpcmXLYukLG0tRLzWaTKHG5NyfyT0tQWURkmBIubG+pN0uadFov0K1ZUkyNY5ga57czdd/IqTa9z2ksgcbGxsUuRUpPQv0JXuLYy5rcxAvZWYr705lEegdlIza/grckYSl2L5Ctm1N9XNAZkzkg3slZWX5MuZlZIbNN/xUuMuWxcte13euB7CmWKp3OjrKkxszWvpe3Sr+lnbURZ2i3QR1ImWdNx6rsamQhCpzNvLHQteyvklMT8hvbRZJCjRuM+G63LBlO+arM8rcjR3rTuqTIpIqaeAscXOPckC4PpWUQljSrP/AHgo0kZhp2MO4GqtY2virJ5HRvLXXAsL3WQQljKm7u+piOZS8zOnd5s2XyK5haHtOWm5N2UglwtrboV8hLG5VnLuYylZKKSaIxOBIOp06ErYZZKDkuTc1zDfutLrKoSwzne9vJYUoFmE0xa9o7pxFvqRhjHxiRsjHNJNxcK/QljLqXTW4LGtoyZp2nSMi7eq59yySEsSM3G9ixgpncwcx2kjx09HUFTpI7Nax9MTID3xGn1rJISxrNfXyY6Jr4qmokdG8tdfLYXvqq2GwOhhOcWc43t1K7QliSqNqxqBCEKnM2+hCEAIQhACEIQAhCEAIQhACEIQAhCEAIQhACEIQGoEIQgNvKwEpFNNd0heCbGx0t5VfqgKe0MkefR5JJt1qM6QaXcInfKtaS8nk76nQpKiZ952NFg1mYOB1VVkJbI15dezctrKJafO95Dy0PblIshU43uxRUhrSHtcHAD03RzrQWjcSXZbabofS5iSXkGwAIG1timMLiWF0hJab7J1H0ENqg57W5XanLfqKanzfKZyT3Zt2KGQFryWyODCc2Xy9qqsaW5ruvc322QzJx0GQhCpgEIQgBCEIAQhCAEIQgNQIQhAbdccrSbE2F7Dcrx3D3HtLi+D4fVmhrIqrEJJ20tEA10kjYnEOdvYAAC5JAubC9xf2RNhc7LWmB8FV2CvwKogxWgmqMHfVxxMc0sbPTzvzua83OV4IaQQCO5Isb6AejouOcGr3UzaJ1RM6ppp6mMCKxtC4NlYQbFr2ucAQbbqHcdYQcLhxCnbWVNO+jjxB/IQFzoad/eve3fWx7kXd3J00XnY+BqqiqqCtw3F6BtaDXmrM0Jcxxq3te4sAcCMpYAATqN1HD3BeM8NvoDg/EWHgfo2nw6tE1KXB3I5gyWMZ9HZXEEG4O/kQF3hXHHNeIsdoMafVSwR4vFQ0s7KU8nEJYojGx7gNy95F9TqL2uFkZfhDwSOpMRZiRArXYfygoZcvOAL8nte5tposTW8IYhOcXyYjh/9dxqkxVpeXXa2Dku4Nty7kW6jbMdNEO4RryQefYd4Q/pzvnd7b5rt/i+5F5/3YM9BS8a4XVwQGmZVyVc9RNSsouSyz8pF84C0kABvSSbajXUIoON8Hr6nCYaV07jiT5ooXOjyhssV+Ujfexa8WOhGttLrztFwbW0eORY1DiFCa6DEayrZESeTkhqQ3PE47hwLGkOAO22qr1XAcFVwvJQOxQQYlJijsWNZBYclM+QueGC+gyFzNeu5QGSr/hDwLD6BlZVvqI4eQbVSfJ3MULnFrZHAHvTYkWubAm1lncXxqjwulpZ53F4qpmQU7Y7Xle/vQCSBqATqRsvL4lwxVxcTnE+Hq/Cqenno4qOop6ym5YMEZdkfHZwsQHkWOh0WX4qweHHMEhw2bmVZTB7ecRVg0nYGkbt7x18rg4DQhAUMX48wTCKYT17542tgbUztMfdU8TnFoc9u41DtBc9yTawV1LxbhzaxkMTKqojdUto+cQRZ4mzFuYMJGu1tbZQTYkFeSwzgjFsGq6efDceoKl0lFHR1ZxKAzn5Nzyx8Zzg3AkLbOJuACVluH+HsVwPGK5tLj1I/A6urNc6OSC9S17rF7A8ODcrnC98txcgdBACYTxozG6Ph6t/rmFNr8QmpmQPpxKKgMEoDS8XDO8zXve7SBcarKU/G2Dz1FGxjqgQ1zpI6OpMJ5Kpey5c1hGpNmutcDNY5brzuHcHYjRUOAURxLDZafCcUlrmHK5rpI38r3J1IzWmOu3cjr0qYTwXNQ4fgOFS4hSTYbgNW6ro3aiWSweImP6AG5zdwvmsNBqgM3w3x1g/ENXR09AK1prKd9TTPnpnRNmYxwa/KTuQXNv2r1S11wlwfWYJUcKmfEKCWLBqOppX5MwMvKua7ML7WyDTXcrYPLRfSs9YICohU+Wi+kZ6wRy0X0rPWCA1IhJyjP32/WhAbN4s14WxnzKb2CuBWRjqXfXFfgvjHmc3sFcGNXswqumcK2hDYwqgaAFHQm6F7UcBhZTfqUAadKkKoyMAmGigFMEBI7AmAUCyYehaISG3UhtkAjZMHBUAG69CnKi6kFLgkN61OXyKpT081S4tp4ZZX72jYXH7lUkoa+MaYfWOd0DkXD8QuU8RSg7Skl/TcaU5dYplANJ6FORXEOH17wCaCrBPRyLj+SmooqmmIFRBLCTqBIwtv9aQxNKbtGSb/AGJUZx6yTPPZUJshQsXRo7v4r8FsY8zm9grguxIuBfsC704r8FsZtvzKb2CuCLzNZoy57AvHQk4pneorlQZuokpnODe+BHaCljgmnbfm5ud/93CZzDA20kUw7W/6rvmSMcCAPGW42UCeL9/7lD6prWi0buwsIVHnbY3fMg36wf8AVHWaJll617SNDoqnRfZWUU0Mr/lGRsJ23H32srl1OHaske3yNc0j71pVX+zLporNN9jdPbrKsCyaMi0unlY33quI+Ub8o/uvI234FXNewy1uXFwBcuFu1UxUQE2EzCeq6tpKEgEsncD/AAtP+qo8hI1pPLuNt75vcsOtNaFVOO5mY4S9ocHtsfSryGizC5qqdo/icR+S80xhcNahgPU4kJslQwHk5m262lxHsrLrTZrLge3wYVlDVienqYTl70wTtufQV6mn4tx5jWllRLaxAvyRWnBNVDephP8AeJCZlVWXs3knn+F4K8lbD0K7vVpqT8pHWMpRVoysbpZxVjszQyapeGbWvGLK1xGmGINjdiFeyRzT3GaYEDtFlqmOuxFhvzZrrdbQ5VDjFSHAyYewddg5v4Fc6eCoUnxUoKL8I26smrSdzPfo+m8YpfrQvH/pF3i3/wBlC7Wl6jN47HfHF+nCeNH/ANKf/LcvnrHVhvc6AdQ0X0K4w8Esb8xn/wAty+dgjd0WKxFtdisvGVrmvuZLt6rK4ZiXdGztO1Y1jCc3dNFvInbGzTPbtXRSkZaRkXYgNXCME/3il52ya2djx2PVq0tYfkzayh+WR3dAOPWQreRLIvOUa0EQyvaTvmcPzCpxz5CeUeD2gFUHNaDZrfSCpIJ71pt2q/UOhe87hPeyAu/u7fepZWkuy8qLdRbb81aCC/7IuHlCrtp2CO3Iv9BsPwWryJZF1ztsbgHyAA9IBUTVLW5XtmJB8tlZOpGA3fE2w6CqeSlJtZgH1q8TXclkXs1bcaSFxHQSD+SRlQ62ZryDe1tFbO5s2xGUnqCjlo2/Nxu9AWePdlstjJ85cxhdI5xHVYK3fXRkmzI3g9bLH7lbsnDwbteO0FVGOGU2bp/vyKcSepUt0BrKZmroA4+SRzbKqa+neBlfUR9khNvrVAh5HcxOIU8o4acg63aFOIv8KPKR+NTf79CFS5T+zchZuU+iuN0bsRwavomPDHVNPJCHEXDS5pF/vXM4+LHiw24jof5d/vXR/FhtwrjJG/MpvYK4EZNN9LJ6xVpQctSTlwm7T8WTFejiKg9NO/3qf1ZsXt4RYf8Ayz/etMMmm+kk9Yqs2aX6R/rFd+Xk/wAjnmrY3B+rLjP/AJNQjspne9S74s2MOIvxLRfy7vetRCWU2+Uf6xTiWUH5x/rFVYZv8iZ3g21+rPjAsRxLRAj+wf71V/Vuxy1v6T0X8u73rUIml25R/rFMJpbfOP8AWK1yj9Qz1sbZ/VqxzX/mml+wf70w+LZjdwf6UUn8u/3rUollv84/1imEst/nH+sU5R+oZ62NuO+LVibx8rxLTyHywO96VvxZKod9jdIT/hP961MZZbG0j/WKlk0tvnH+sU5R+r2Gf4NvRfFsq4zduM0HpgcfzV1H8XesYf8Aq2G+ilcPzWmWSyt/aP8AWKkzS3+cf6xTlGvy9iZy2N3H4AK3KAzGaRvZAVB+L/iGWwx+mHWRAb/itKGWT6R/rFAmlP7R/rFa5WXq9iZy2N1s+ADEmCzeI4gBtaEqoPgExA/OY7TP7YnD8CtI8rLb5x/rFHKSkj5R+v8AEU5aXq9hnLY9t/wnn/7hB9m73oWs87/33fWhcsmW/sazFsd38WeCuM+ZTewVwIwLvzizwVxnzKb2CuBWhZw2pqroVGjRVG7BK3ZVG7L3JHnZUGylKFJRIyNa6YDo6FANtUNJJvZaBUb12JUjc6Jc1lIN2hVAYbWOyZo8iiw0U3KpCQNQmGg1SNvfdODbfVAySmAsErSLEHpTXGwVIQR1qTaw6UXCkC42RAwunUhPlQvPY6nePFngtjPmU3sFcDtC744r8FsZ8ym9grgloXmwq6M7VtCowJ9lDNlJ2XsRwYwKm4JUDZT0qmRwApGigJiNEQAC5T20shveqQ03utEGaddBdMCSNlDRcqW9SoBoCY2Jv5EBljdMNkBDT0KSANVKDfoQhAsSnBHQpaOvdSQ3TRVAwt0KcoQvOdTu/ivwWxjzOb2CuCmgjoXevFfgvjHmc3sFcGAmy82E7M7VtB2oIuhuymy9hwJaEwFkrEw3VIxwmG26gItrui7kHB8qZpSehO0LYHabNU7i4UNBITAdCEJvrZTa40QLdSkbIQBtZPfUW0VMGyZvdGyoHvY3Ug31SAG5CDcWsgMShRfyoXn6HU7w4r8FsY8zm9grg1oXeXFfgvjHmc3sFcGNK82E7M7VtBimGygDTVT0L2JHAm1gmAJ26FAFwpVRkYGwT9qTYJ2i4RdwO3UJthdK3ZS3dbIOy9k6QO12TXPUgJ3Q297KBe6a9ihAtoVI01RsEr3tZG4v0t0qXsUdpN1N1EeV4BabghMQOtLh9DDWQpQvOdTvDirwXxjzOb2CuDG2C7z4q8F8Y8zm9grg0AXXDCdmda2hNzZN0apT1pxY2XrOAMOhumGqLDKgDqKqMjNTgXSj0KQTfdUDi46NFUba+ypg30T6HW60iDXAPQpBtuFTtqdUwc46FUDE9SAT1I26EwN9bWUuCWkEd1orPE52S07oWAknpWbwfB5cZqX09PIxkgYXDOTZ2oG47VcVHBOLwHSjebjN3Dg4EL5mK+IUaU8qUkmfQw2E445hgcNkbHCyOQWIG991f5Q7UHRZSm4MxKfKOacmLZrySAJsZwQ4M6FjpmzGRmYll7DyarGG+JUqk1RUk34LiMJwRzEeQyhCawQvZc8ljuvivwWxjzOb2CuCgb2C714q8F8Y8zm9grgtccL2Z0raDlTfRINE4XsOAw71AUDfVTbXRVOxLFRm2yYdiRjes2TAa7oQqDdNbdJ6VIsRY3VTsCo3Syg7qGjQ62QEINfqVZgv9SoNd9arxuJ6UB7P4NYWP4hha6QR8o0sZY7nM3cLdtNgEkwgBET8rHNuOndc6cP4lHhmK09TMHOiBs4NF7DpW4sD4wos0LoMTLY8p7kuzHp61/PPmfD1pYlVIp2tsfewL+zZM9bNgojoWksjBLL7/wAC1J8J9C2KTD3Qua5xjOYAbAL2NdxDRvpY3vxINma0MsX2GxGw8q1djFe/EaymhgEs0MRN5niw1Oq5fL1KpDE5jTsXGL7fCzw9vIULMchH1tQv3fGfJ4TBVHHPFstPLHLxRjr43tLXNdiExDgRqCM2oXj+dVH08vrlCFxo9mdJk86qPp5fXKBV1HjE3rlCF2ME87qfGJvXKOd1PjE3rlCEITzyp8Ym9co55VeMzeuUIVAc9qvGZ/tCp57V+Mz/AGhQhAHPavxmf7Qo57VeMz/aFCEIHParxmf7QqRXVY2qp/tChCAdmI1odcVlSD5JXe9Jz+szX53UX6+UPvQhefEf8nekOzEq4OuK2pB/xXe9XJxnFMjW/pKtyjYcu7T70IXCidKha/pGt8cqftXe9CELoYP/2Q==",
                "timestamp": 185608111383.0,
                "timing": 4791.0,
                "type": "screenshot"
            },
            "id": "final-screenshot",
            "score": null,
            "scoreDisplayMode": "informative",
            "title": "Final Screenshot"
        },
        "first-contentful-paint": {
            "description": "First Contentful Paint marks the time at which the first text or image is painted. [Learn more](https://developers.google.com/web/tools/lighthouse/audits/first-contentful-paint).",
            "displayValue": "4.0\u00a0s",
            "id": "first-contentful-paint",
            "numericValue": 3969.135,
            "score": 0.51,
            "scoreDisplayMode": "numeric",
            "title": "First Contentful Paint"
        },
        "first-cpu-idle": {
            "description": "First CPU Idle marks the first time at which the page's main thread is quiet enough to handle input. [Learn more](https://developers.google.com/web/tools/lighthouse/audits/first-interactive).",
            "displayValue": "4.9\u00a0s",
            "id": "first-cpu-idle",
            "numericValue": 4927.278,
            "score": 0.72,
            "scoreDisplayMode": "numeric",
            "title": "First CPU Idle"
        },
        "first-meaningful-paint": {
            "description": "First Meaningful Paint measures when the primary content of a page is visible. [Learn more](https://developers.google.com/web/tools/lighthouse/audits/first-meaningful-paint).",
            "displayValue": "4.0\u00a0s",
            "id": "first-meaningful-paint",
            "numericValue": 3969.136,
            "score": 0.51,
            "scoreDisplayMode": "numeric",
            "title": "First Meaningful Paint"
        },
        "focus-traps": {
            "description": "A user can tab into and out of any control or region without accidentally trapping their focus. [Learn more](https://developers.google.com/web/fundamentals/accessibility/how-to-review#start_with_the_keyboard).",
            "id": "focus-traps",
            "score": null,
            "scoreDisplayMode": "manual",
            "title": "User focus is not accidentally trapped in a region"
        },
        "focusable-controls": {
            "description": "Custom interactive controls are keyboard focusable and display a focus indicator. [Learn more](https://developers.google.com/web/fundamentals/accessibility/how-to-review#start_with_the_keyboard).",
            "id": "focusable-controls",
            "score": null,
            "scoreDisplayMode": "manual",
            "title": "Interactive controls are keyboard focusable"
        },
        "font-display": {
            "description": "Leverage the font-display CSS feature to ensure text is user-visible while webfonts are loading. [Learn more](https://developers.google.com/web/updates/2016/02/font-display).",
            "details": {
                "headings": [],
                "items": [],
                "type": "table"
            },
            "id": "font-display",
            "score": 1.0,
            "scoreDisplayMode": "binary",
            "title": "All text remains visible during webfont loads"
        },
        "font-size": {
            "description": "Font sizes less than 12px are too small to be legible and require mobile visitors to \u201cpinch to zoom\u201d in order to read. Strive to have >60% of page text \u226512px. [Learn more](https://developers.google.com/web/tools/lighthouse/audits/font-sizes).",
            "details": {
                "headings": [
                    {
                        "itemType": "url",
                        "key": "source",
                        "text": "Source"
                    },
                    {
                        "itemType": "code",
                        "key": "selector",
                        "text": "Selector"
                    },
                    {
                        "itemType": "text",
                        "key": "coverage",
                        "text": "% of Page Text"
                    },
                    {
                        "itemType": "text",
                        "key": "fontSize",
                        "text": "Font Size"
                    }
                ],
                "items": [
                    {
                        "coverage": "100.00%",
                        "fontSize": "\u2265 12px",
                        "source": "Legible text"
                    }
                ],
                "type": "table"
            },
            "displayValue": "100% legible text",
            "id": "font-size",
            "score": 1.0,
            "scoreDisplayMode": "binary",
            "title": "Document uses legible font sizes"
        },
        "frame-title": {
            "description": "Screen reader users rely on frame titles to describe the contents of frames. [Learn more](https://dequeuniversity.com/rules/axe/3.1/frame-title?application=lighthouse).",
            "id": "frame-title",
            "score": null,
            "scoreDisplayMode": "notApplicable",
            "title": "`<frame>` or `<iframe>` elements have a title"
        },
        "geolocation-on-start": {
            "description": "Users are mistrustful of or confused by sites that request their location without context. Consider tying the request to user gestures instead. [Learn more](https://developers.google.com/web/tools/lighthouse/audits/geolocation-on-load).",
            "details": {
                "headings": [
                    {
                        "itemType": "url",
                        "key": "url",
                        "text": "URL"
                    },
                    {
                        "itemType": "text",
                        "key": "label",
                        "text": "Location"
                    }
                ],
                "items": [
                    {
                        "label": "line: 277",
                        "url": "http://localhost:10200/dobetterweb/dbw_tester.html"
                    },
                    {
                        "label": "line: 281",
                        "url": "http://localhost:10200/dobetterweb/dbw_tester.html"
                    }
                ],
                "type": "table"
            },
            "id": "geolocation-on-start",
            "score": 0.0,
            "scoreDisplayMode": "binary",
            "title": "Requests the geolocation permission on page load"
        },
        "heading-levels": {
            "description": "Headings are used to create an outline for the page and heading levels are not skipped. [Learn more](https://developers.google.com/web/fundamentals/accessibility/how-to-review#take_advantage_of_headings_and_landmarks).",
            "id": "heading-levels",
            "score": null,
            "scoreDisplayMode": "manual",
            "title": "Headings don't skip levels"
        },
        "hreflang": {
            "description": "hreflang links tell search engines what version of a page they should list in search results for a given language or region. [Learn more](https://developers.google.com/web/tools/lighthouse/audits/hreflang).",
            "details": {
                "headings": [],
                "items": [],
                "type": "table"
            },
            "id": "hreflang",
            "score": 1.0,
            "scoreDisplayMode": "binary",
            "title": "Document has a valid `hreflang`"
        },
        "html-has-lang": {
            "description": "If a page doesn't specify a lang attribute, a screen reader assumes that the page is in the default language that the user chose when setting up the screen reader. If the page isn't actually in the default language, then the screen reader might not announce the page's text correctly. [Learn more](https://dequeuniversity.com/rules/axe/3.1/html-has-lang?application=lighthouse).",
            "details": {
                "debugData": {
                    "impact": "serious",
                    "tags": [
                        "cat.language",
                        "wcag2a",
                        "wcag311"
                    ],
                    "type": "debugdata"
                },
                "headings": [
                    {
                        "itemType": "node",
                        "key": "node",
                        "text": "Failing Elements"
                    }
                ],
                "items": [
                    {
                        "node": {
                            "explanation": "Fix any of the following:\n  The <html> element does not have a lang attribute",
                            "nodeLabel": "html",
                            "path": "3,HTML",
                            "selector": "html",
                            "snippet": "<html manifest=\"clock.appcache\">",
                            "type": "node"
                        }
                    }
                ],
                "type": "table"
            },
            "id": "html-has-lang",
            "score": 0.0,
            "scoreDisplayMode": "binary",
            "title": "`<html>` element does not have a `[lang]` attribute"
        },
        "html-lang-valid": {
            "description": "Specifying a valid [BCP 47 language](https://www.w3.org/International/questions/qa-choosing-language-tags#question) helps screen readers announce text properly. [Learn more](https://dequeuniversity.com/rules/axe/3.1/valid-lang?application=lighthouse).",
            "id": "html-lang-valid",
            "score": null,
            "scoreDisplayMode": "notApplicable",
            "title": "`<html>` element has a valid value for its `[lang]` attribute"
        },
        "http-status-code": {
            "description": "Pages with unsuccessful HTTP status codes may not be indexed properly. [Learn more](https://developers.google.com/web/tools/lighthouse/audits/successful-http-code).",
            "id": "http-status-code",
            "score": 1.0,
            "scoreDisplayMode": "binary",
            "title": "Page has successful HTTP status code"
        },
        "image-alt": {
            "description": "Informative elements should aim for short, descriptive alternate text. Decorative elements can be ignored with an empty alt attribute. [Learn more](https://dequeuniversity.com/rules/axe/3.1/image-alt?application=lighthouse).",
            "details": {
                "debugData": {
                    "impact": "critical",
                    "tags": [
                        "cat.text-alternatives",
                        "wcag2a",
                        "wcag111",
                        "section508",
                        "section508.22.a"
                    ],
                    "type": "debugdata"
                },
                "headings": [
                    {
                        "itemType": "node",
                        "key": "node",
                        "text": "Failing Elements"
                    }
                ],
                "items": [
                    {
                        "node": {
                            "explanation": "Fix any of the following:\n  Element does not have an alt attribute\n  aria-label attribute does not exist or is empty\n  aria-labelledby attribute does not exist, references elements that do not exist or references elements that are empty\n  Element has no title attribute or the title attribute is empty\n  Element's default semantics were not overridden with role=\"presentation\"\n  Element's default semantics were not overridden with role=\"none\"",
                            "nodeLabel": "img",
                            "path": "3,HTML,1,BODY,10,IMG",
                            "selector": "img[height=\"\\35 7\"]",
                            "snippet": "<img src=\"lighthouse-480x318.jpg\" width=\"480\" height=\"57\">",
                            "type": "node"
                        }
                    },
                    {
                        "node": {
                            "explanation": "Fix any of the following:\n  Element does not have an alt attribute\n  aria-label attribute does not exist or is empty\n  aria-labelledby attribute does not exist, references elements that do not exist or references elements that are empty\n  Element has no title attribute or the title attribute is empty\n  Element's default semantics were not overridden with role=\"presentation\"\n  Element's default semantics were not overridden with role=\"none\"",
                            "nodeLabel": "img",
                            "path": "3,HTML,1,BODY,12,IMG",
                            "selector": "img[height=\"\\33 18\"]",
                            "snippet": "<img src=\"lighthouse-480x318.jpg\" width=\"480\" height=\"318\">",
                            "type": "node"
                        }
                    },
                    {
                        "node": {
                            "explanation": "Fix any of the following:\n  Element does not have an alt attribute\n  aria-label attribute does not exist or is empty\n  aria-labelledby attribute does not exist, references elements that do not exist or references elements that are empty\n  Element has no title attribute or the title attribute is empty\n  Element's default semantics were not overridden with role=\"presentation\"\n  Element's default semantics were not overridden with role=\"none\"",
                            "nodeLabel": "img",
                            "path": "3,HTML,1,BODY,14,IMG",
                            "selector": "img[src$=\"lighthouse-rotating\\.gif\"]",
                            "snippet": "<img src=\"lighthouse-rotating.gif\" width=\"811\" height=\"462\">",
                            "type": "node"
                        }
                    },
                    {
                        "node": {
                            "explanation": "Fix any of the following:\n  Element does not have an alt attribute\n  aria-label attribute does not exist or is empty\n  aria-labelledby attribute does not exist, references elements that do not exist or references elements that are empty\n  Element has no title attribute or the title attribute is empty\n  Element's default semantics were not overridden with role=\"presentation\"\n  Element's default semantics were not overridden with role=\"none\"",
                            "nodeLabel": "img",
                            "path": "3,HTML,1,BODY,53,IMG",
                            "selector": "img:nth-child(30)",
                            "snippet": "<img src=\"blob:http://localhost:62824/289254fd-ef1d-4c1a-96a8-ba291caa2140\">",
                            "type": "node"
                        }
                    }
                ],
                "type": "table"
            },
            "id": "image-alt",
            "score": 0.0,
            "scoreDisplayMode": "binary",
            "title": "Image elements do not have `[alt]` attributes"
        },
        "image-aspect-ratio": {
            "description": "Image display dimensions should match natural aspect ratio. [Learn more](https://developers.google.com/web/tools/lighthouse/audits/aspect-ratio).",
            "details": {
                "headings": [
                    {
                        "itemType": "thumbnail",
                        "key": "url"
                    },
                    {
                        "itemType": "url",
                        "key": "url",
                        "text": "URL"
                    },
                    {
                        "itemType": "text",
                        "key": "displayedAspectRatio",
                        "text": "Aspect Ratio (Displayed)"
                    },
                    {
                        "itemType": "text",
                        "key": "actualAspectRatio",
                        "text": "Aspect Ratio (Actual)"
                    }
                ],
                "items": [
                    {
                        "actualAspectRatio": "480 x 318\n        (1.51)",
                        "displayedAspectRatio": "480 x 57\n        (8.42)",
                        "doRatiosMatch": false,
                        "url": "http://localhost:10200/dobetterweb/lighthouse-480x318.jpg"
                    }
                ],
                "type": "table"
            },
            "id": "image-aspect-ratio",
            "score": 0.0,
            "scoreDisplayMode": "binary",
            "title": "Displays images with incorrect aspect ratio",
            "warnings": []
        },
        "input-image-alt": {
            "description": "When an image is being used as an `<input>` button, providing alternative text can help screen reader users understand the purpose of the button. [Learn more](https://dequeuniversity.com/rules/axe/3.1/input-image-alt?application=lighthouse).",
            "id": "input-image-alt",
            "score": null,
            "scoreDisplayMode": "notApplicable",
            "title": "`<input type=\"image\">` elements have `[alt]` text"
        },
        "installable-manifest": {
            "description": "Browsers can proactively prompt users to add your app to their homescreen, which can lead to higher engagement. [Learn more](https://developers.google.com/web/tools/lighthouse/audits/install-prompt).",
            "details": {
                "items": [
                    {
                        "failures": [
                            "No manifest was fetched"
                        ],
                        "isParseFailure": true,
                        "parseFailureReason": "No manifest was fetched"
                    }
                ],
                "type": "debugdata"
            },
            "explanation": "Failures: No manifest was fetched.",
            "id": "installable-manifest",
            "score": 0.0,
            "scoreDisplayMode": "binary",
            "title": "Web app manifest does not meet the installability requirements"
        },
        "interactive": {
            "description": "Time to interactive is the amount of time it takes for the page to become fully interactive. [Learn more](https://developers.google.com/web/tools/lighthouse/audits/consistently-interactive).",
            "displayValue": "4.9\u00a0s",
            "id": "interactive",
            "numericValue": 4927.278,
            "score": 0.78,
            "scoreDisplayMode": "numeric",
            "title": "Time to Interactive"
        },
        "interactive-element-affordance": {
            "description": "Interactive elements, such as links and buttons, should indicate their state and be distinguishable from non-interactive elements. [Learn more](https://developers.google.com/web/fundamentals/accessibility/how-to-review#interactive_elements_like_links_and_buttons_should_indicate_their_purpose_and_state).",
            "id": "interactive-element-affordance",
            "score": null,
            "scoreDisplayMode": "manual",
            "title": "Interactive elements indicate their purpose and state"
        },
        "is-crawlable": {
            "description": "Search engines are unable to include your pages in search results if they don't have permission to crawl them. [Learn more](https://developers.google.com/web/tools/lighthouse/audits/indexing).",
            "details": {
                "headings": [],
                "items": [],
                "type": "table"
            },
            "id": "is-crawlable",
            "score": 1.0,
            "scoreDisplayMode": "binary",
            "title": "Page isn\u2019t blocked from indexing"
        },
        "is-on-https": {
            "description": "All sites should be protected with HTTPS, even ones that don't handle sensitive data. HTTPS prevents intruders from tampering with or passively listening in on the communications between your app and your users, and is a prerequisite for HTTP/2 and many new web platform APIs. [Learn more](https://developers.google.com/web/tools/lighthouse/audits/https).",
            "details": {
                "headings": [
                    {
                        "itemType": "url",
                        "key": "url",
                        "text": "Insecure URL"
                    }
                ],
                "items": [
                    {
                        "url": "http://ajax.googleapis.com/ajax/libs/jquery/2.1.1/jquery.min.js"
                    }
                ],
                "type": "table"
            },
            "displayValue": "1 insecure request found",
            "id": "is-on-https",
            "score": 0.0,
            "scoreDisplayMode": "binary",
            "title": "Does not use HTTPS"
        },
        "js-libraries": {
            "description": "All front-end JavaScript libraries detected on the page.",
            "details": {
                "headings": [
                    {
                        "itemType": "text",
                        "key": "name",
                        "text": "Name"
                    },
                    {
                        "itemType": "text",
                        "key": "version",
                        "text": "Version"
                    }
                ],
                "items": [
                    {
                        "name": "jQuery",
                        "npm": "jquery",
                        "version": "2.1.1"
                    },
                    {
                        "name": "WordPress"
                    }
                ],
                "summary": {},
                "type": "table"
            },
            "id": "js-libraries",
            "score": 1.0,
            "scoreDisplayMode": "binary",
            "title": "Detected JavaScript libraries"
        },
        "label": {
            "description": "Labels ensure that form controls are announced properly by assistive technologies, like screen readers. [Learn more](https://dequeuniversity.com/rules/axe/3.1/label?application=lighthouse).",
            "details": {
                "debugData": {
                    "impact": "critical",
                    "tags": [
                        "cat.forms",
                        "wcag2a",
                        "wcag332",
                        "wcag131",
                        "section508",
                        "section508.22.n"
                    ],
                    "type": "debugdata"
                },
                "headings": [
                    {
                        "itemType": "node",
                        "key": "node",
                        "text": "Failing Elements"
                    }
                ],
                "items": [
                    {
                        "node": {
                            "explanation": "Fix any of the following:\n  aria-label attribute does not exist or is empty\n  aria-labelledby attribute does not exist, references elements that do not exist or references elements that are empty\n  Form element does not have an implicit (wrapped) <label>\n  Form element does not have an explicit <label>\n  Element has no title attribute or the title attribute is empty",
                            "nodeLabel": "input",
                            "path": "3,HTML,1,BODY,48,INPUT",
                            "selector": "input[onpaste=\"event\\.preventDefault\\(\\)\\;\"]",
                            "snippet": "<input type=\"password\" onpaste=\"event.preventDefault();\">",
                            "type": "node"
                        }
                    },
                    {
                        "node": {
                            "explanation": "Fix any of the following:\n  aria-label attribute does not exist or is empty\n  aria-labelledby attribute does not exist, references elements that do not exist or references elements that are empty\n  Form element does not have an implicit (wrapped) <label>\n  Form element does not have an explicit <label>\n  Element has no title attribute or the title attribute is empty",
                            "nodeLabel": "input",
                            "path": "3,HTML,1,BODY,50,INPUT",
                            "selector": "input:nth-child(28)",
                            "snippet": "<input type=\"password\">",
                            "type": "node"
                        }
                    },
                    {
                        "node": {
                            "explanation": "Fix any of the following:\n  aria-label attribute does not exist or is empty\n  aria-labelledby attribute does not exist, references elements that do not exist or references elements that are empty\n  Form element does not have an implicit (wrapped) <label>\n  Form element does not have an explicit <label>\n  Element has no title attribute or the title attribute is empty",
                            "nodeLabel": "input",
                            "path": "3,HTML,1,BODY,52,INPUT",
                            "selector": "input[onpaste=\"return\\ false\\;\"]",
                            "snippet": "<input type=\"password\" onpaste=\"return false;\">",
                            "type": "node"
                        }
                    }
                ],
                "type": "table"
            },
            "id": "label",
            "score": 0.0,
            "scoreDisplayMode": "binary",
            "title": "Form elements do not have associated labels"
        },
        "layout-table": {
            "description": "A table being used for layout purposes should not include data elements, such as the th or caption elements or the summary attribute, because this can create a confusing experience for screen reader users. [Learn more](https://dequeuniversity.com/rules/axe/3.1/layout-table?application=lighthouse).",
            "id": "layout-table",
            "score": null,
            "scoreDisplayMode": "notApplicable",
            "title": "Presentational `<table>` elements avoid using `<th>`, `<caption>` or the `[summary]` attribute."
        },
        "link-name": {
            "description": "Link text (and alternate text for images, when used as links) that is discernible, unique, and focusable improves the navigation experience for screen reader users. [Learn more](https://dequeuniversity.com/rules/axe/3.1/link-name?application=lighthouse).",
            "details": {
                "debugData": {
                    "impact": "serious",
                    "tags": [
                        "cat.name-role-value",
                        "wcag2a",
                        "wcag412",
                        "wcag244",
                        "section508",
                        "section508.22.a"
                    ],
                    "type": "debugdata"
                },
                "headings": [
                    {
                        "itemType": "node",
                        "key": "node",
                        "text": "Failing Elements"
                    }
                ],
                "items": [
                    {
                        "node": {
                            "explanation": "Fix all of the following:\n  Element is in tab order and does not have accessible text\n\nFix any of the following:\n  Element does not have text that is visible to screen readers\n  aria-label attribute does not exist or is empty\n  aria-labelledby attribute does not exist, references elements that do not exist or references elements that are empty\n  Element's default semantics were not overridden with role=\"presentation\"\n  Element's default semantics were not overridden with role=\"none\"",
                            "nodeLabel": "a",
                            "path": "3,HTML,1,BODY,44,A",
                            "selector": "a[href=\"javascript\\:void\\(0\\)\"]",
                            "snippet": "<a href=\"javascript:void(0)\" target=\"_blank\"></a>",
                            "type": "node"
                        }
                    },
                    {
                        "node": {
                            "explanation": "Fix all of the following:\n  Element is in tab order and does not have accessible text\n\nFix any of the following:\n  Element does not have text that is visible to screen readers\n  aria-label attribute does not exist or is empty\n  aria-labelledby attribute does not exist, references elements that do not exist or references elements that are empty\n  Element's default semantics were not overridden with role=\"presentation\"\n  Element's default semantics were not overridden with role=\"none\"",
                            "nodeLabel": "a",
                            "path": "3,HTML,1,BODY,46,A",
                            "selector": "a[href$=\"mailto\\:inbox\\@email\\.com\"]",
                            "snippet": "<a href=\"mailto:inbox@email.com\" target=\"_blank\"></a>",
                            "type": "node"
                        }
                    }
                ],
                "type": "table"
            },
            "id": "link-name",
            "score": 0.0,
            "scoreDisplayMode": "binary",
            "title": "Links do not have a discernible name"
        },
        "link-text": {
            "description": "Descriptive link text helps search engines understand your content. [Learn more](https://developers.google.com/web/tools/lighthouse/audits/descriptive-link-text).",
            "details": {
                "headings": [],
                "items": [],
                "summary": {},
                "type": "table"
            },
            "id": "link-text",
            "score": 1.0,
            "scoreDisplayMode": "binary",
            "title": "Links have descriptive text"
        },
        "list": {
            "description": "Screen readers have a specific way of announcing lists. Ensuring proper list structure aids screen reader output. [Learn more](https://dequeuniversity.com/rules/axe/3.1/list?application=lighthouse).",
            "id": "list",
            "score": null,
            "scoreDisplayMode": "notApplicable",
            "title": "Lists contain only `<li>` elements and script supporting elements (`<script>` and `<template>`)."
        },
        "listitem": {
            "description": "Screen readers require list items (`<li>`) to be contained within a parent `<ul>` or `<ol>` to be announced properly. [Learn more](https://dequeuniversity.com/rules/axe/3.1/listitem?application=lighthouse).",
            "id": "listitem",
            "score": null,
            "scoreDisplayMode": "notApplicable",
            "title": "List items (`<li>`) are contained within `<ul>` or `<ol>` parent elements"
        },
        "load-fast-enough-for-pwa": {
            "description": "A fast page load over a cellular network ensures a good mobile user experience. [Learn more](https://developers.google.com/web/tools/lighthouse/audits/fast-3g).",
            "id": "load-fast-enough-for-pwa",
            "numericValue": 4927.278,
            "score": 1.0,
            "scoreDisplayMode": "binary",
            "title": "Page load is fast enough on mobile networks"
        },
        "logical-tab-order": {
            "description": "Tabbing through the page follows the visual layout. Users cannot focus elements that are offscreen. [Learn more](https://developers.google.com/web/fundamentals/accessibility/how-to-review#start_with_the_keyboard).",
            "id": "logical-tab-order",
            "score": null,
            "scoreDisplayMode": "manual",
            "title": "The page has a logical tab order"
        },
        "main-thread-tasks": {
            "description": "Lists the toplevel main thread tasks that executed during page load.",
            "details": {
                "headings": [
                    {
                        "granularity": 1.0,
                        "itemType": "ms",
                        "key": "startTime",
                        "text": "Start Time"
                    },
                    {
                        "granularity": 1.0,
                        "itemType": "ms",
                        "key": "duration",
                        "text": "End Time"
                    }
                ],
                "items": [
                    {
                        "duration": 5.272,
                        "startTime": 598.738
                    },
                    {
                        "duration": 26.926,
                        "startTime": 604.035
                    },
                    {
                        "duration": 6.681,
                        "startTime": 630.994
                    },
                    {
                        "duration": 19.718,
                        "startTime": 637.706
                    },
                    {
                        "duration": 7.812,
                        "startTime": 666.147
                    },
                    {
                        "duration": 10.087,
                        "startTime": 2639.59
                    },
                    {
                        "duration": 983.081,
                        "startTime": 2854.095
                    },
                    {
                        "duration": 123.752,
                        "startTime": 3839.839
                    },
                    {
                        "duration": 5.338,
                        "startTime": 3980.383
                    },
                    {
                        "duration": 6.574,
                        "startTime": 3986.1
                    },
                    {
                        "duration": 96.198,
                        "startTime": 3996.134
                    },
                    {
                        "duration": 9.23,
                        "startTime": 4098.379
                    },
                    {
                        "duration": 5.463,
                        "startTime": 4784.783
                    },
                    {
                        "duration": 127.282,
                        "startTime": 4808.602
                    },
                    {
                        "duration": 6.885,
                        "startTime": 8603.411
                    },
                    {
                        "duration": 7.258,
                        "startTime": 10219.292
                    }
                ],
                "type": "table"
            },
            "id": "main-thread-tasks",
            "numericValue": 16.0,
            "score": null,
            "scoreDisplayMode": "informative",
            "title": "Tasks"
        },
        "mainthread-work-breakdown": {
            "description": "Consider reducing the time spent parsing, compiling and executing JS. You may find delivering smaller JS payloads helps with this.",
            "details": {
                "headings": [
                    {
                        "itemType": "text",
                        "key": "groupLabel",
                        "text": "Category"
                    },
                    {
                        "granularity": 1.0,
                        "itemType": "ms",
                        "key": "duration",
                        "text": "Time Spent"
                    }
                ],
                "items": [
                    {
                        "duration": 1148.6240000000003,
                        "group": "scriptEvaluation",
                        "groupLabel": "Script Evaluation"
                    },
                    {
                        "duration": 177.20099999999977,
                        "group": "other",
                        "groupLabel": "Other"
                    },
                    {
                        "duration": 121.584,
                        "group": "styleLayout",
                        "groupLabel": "Style & Layout"
                    },
                    {
                        "duration": 53.65500000000001,
                        "group": "parseHTML",
                        "groupLabel": "Parse HTML & CSS"
                    },
                    {
                        "duration": 26.198999999999998,
                        "group": "garbageCollection",
                        "groupLabel": "Garbage Collection"
                    },
                    {
                        "duration": 13.486999999999998,
                        "group": "paintCompositeRender",
                        "groupLabel": "Rendering"
                    },
                    {
                        "duration": 7.818999999999999,
                        "group": "scriptParseCompile",
                        "groupLabel": "Script Parsing & Compilation"
                    }
                ],
                "type": "table"
            },
            "displayValue": "1.5\u00a0s",
            "id": "mainthread-work-breakdown",
            "numericValue": 1548.5690000000002,
            "score": 0.96,
            "scoreDisplayMode": "numeric",
            "title": "Minimizes main-thread work"
        },
        "managed-focus": {
            "description": "If new content, such as a dialog, is added to the page, the user's focus is directed to it. [Learn more](https://developers.google.com/web/fundamentals/accessibility/how-to-review#start_with_the_keyboard).",
            "id": "managed-focus",
            "score": null,
            "scoreDisplayMode": "manual",
            "title": "The user's focus is directed to new content added to the page"
        },
        "max-potential-fid": {
            "description": "The maximum potential First Input Delay that your users could experience is the duration, in milliseconds, of the longest task. [Learn more](https://developers.google.com/web/updates/2018/05/first-input-delay).",
            "displayValue": "120\u00a0ms",
            "id": "max-potential-fid",
            "numericValue": 122.537,
            "score": 0.92,
            "scoreDisplayMode": "numeric",
            "title": "Max Potential First Input Delay"
        },
        "meta-description": {
            "description": "Meta descriptions may be included in search results to concisely summarize page content. [Learn more](https://developers.google.com/web/tools/lighthouse/audits/description).",
            "id": "meta-description",
            "score": 0.0,
            "scoreDisplayMode": "binary",
            "title": "Document does not have a meta description"
        },
        "meta-refresh": {
            "description": "Users do not expect a page to refresh automatically, and doing so will move focus back to the top of the page. This may create a frustrating or confusing experience. [Learn more](https://dequeuniversity.com/rules/axe/3.1/meta-refresh?application=lighthouse).",
            "id": "meta-refresh",
            "score": null,
            "scoreDisplayMode": "notApplicable",
            "title": "The document does not use `<meta http-equiv=\"refresh\">`"
        },
        "meta-viewport": {
            "description": "Disabling zooming is problematic for users with low vision who rely on screen magnification to properly see the contents of a web page. [Learn more](https://dequeuniversity.com/rules/axe/3.1/meta-viewport?application=lighthouse).",
            "details": {
                "headings": [],
                "items": [],
                "type": "table"
            },
            "id": "meta-viewport",
            "score": 1.0,
            "scoreDisplayMode": "binary",
            "title": "`[user-scalable=\"no\"]` is not used in the `<meta name=\"viewport\">` element and the `[maximum-scale]` attribute is not less than 5."
        },
        "metrics": {
            "description": "Collects all available metrics.",
            "details": {
                "items": [
                    {
                        "estimatedInputLatency": 16.0,
                        "firstCPUIdle": 4927.0,
                        "firstCPUIdleTs": 185608247190.0,
                        "firstContentfulPaint": 3969.0,
                        "firstContentfulPaintTs": 185607289047.0,
                        "firstMeaningfulPaint": 3969.0,
                        "firstMeaningfulPaintTs": 185607289048.0,
                        "interactive": 4927.0,
                        "interactiveTs": 185608247190.0,
                        "observedDomContentLoaded": 4901.0,
                        "observedDomContentLoadedTs": 185608220734.0,
                        "observedFirstContentfulPaint": 3969.0,
                        "observedFirstContentfulPaintTs": 185607289047.0,
                        "observedFirstMeaningfulPaint": 3969.0,
                        "observedFirstMeaningfulPaintTs": 185607289048.0,
                        "observedFirstPaint": 3969.0,
                        "observedFirstPaintTs": 185607289043.0,
                        "observedFirstVisualChange": 3969.0,
                        "observedFirstVisualChangeTs": 185607288912.0,
                        "observedLastVisualChange": 4791.0,
                        "observedLastVisualChangeTs": 185608110912.0,
                        "observedLoad": 4924.0,
                        "observedLoadTs": 185608244374.0,
                        "observedNavigationStart": 0.0,
                        "observedNavigationStartTs": 185603319912.0,
                        "observedSpeedIndex": 4417.0,
                        "observedSpeedIndexTs": 185607736763.0,
                        "observedTraceEnd": 10281.0,
                        "observedTraceEndTs": 185613601189.0,
                        "speedIndex": 4417.0,
                        "speedIndexTs": 185607736912.0
                    }
                ],
                "type": "debugdata"
            },
            "id": "metrics",
            "numericValue": 4927.278,
            "score": null,
            "scoreDisplayMode": "informative",
            "title": "Metrics"
        },
        "network-requests": {
            "description": "Lists the network requests that were made during page load.",
            "details": {
                "headings": [
                    {
                        "itemType": "url",
                        "key": "url",
                        "text": "URL"
                    },
                    {
                        "granularity": 1.0,
                        "itemType": "ms",
                        "key": "startTime",
                        "text": "Start Time"
                    },
                    {
                        "granularity": 1.0,
                        "itemType": "ms",
                        "key": "endTime",
                        "text": "End Time"
                    },
                    {
                        "displayUnit": "kb",
                        "granularity": 1.0,
                        "itemType": "bytes",
                        "key": "transferSize",
                        "text": "Transfer Size"
                    },
                    {
                        "displayUnit": "kb",
                        "granularity": 1.0,
                        "itemType": "bytes",
                        "key": "resourceSize",
                        "text": "Resource Size"
                    },
                    {
                        "itemType": "text",
                        "key": "statusCode",
                        "text": "Status Code"
                    },
                    {
                        "itemType": "text",
                        "key": "mimeType",
                        "text": "MIME Type"
                    },
                    {
                        "itemType": "text",
                        "key": "resourceType",
                        "text": "Resource Type"
                    }
                ],
                "items": [
                    {
                        "endTime": 640.1550000009593,
                        "mimeType": "text/html",
                        "resourceSize": 12519.0,
                        "resourceType": "Document",
                        "startTime": 0.0,
                        "statusCode": 200.0,
                        "transferSize": 12640.0,
                        "url": "http://localhost:10200/dobetterweb/dbw_tester.html"
                    },
                    {
                        "endTime": 2635.035000013886,
                        "mimeType": "text/css",
                        "resourceSize": 677.0,
                        "resourceType": "Stylesheet",
                        "startTime": 630.2950000099372,
                        "statusCode": 200.0,
                        "transferSize": 821.0,
                        "url": "http://localhost:10200/dobetterweb/dbw_tester.css?delay=2000&async=true"
                    },
                    {
                        "endTime": 1204.6590000099968,
                        "mimeType": "text/css",
                        "resourceSize": 677.0,
                        "resourceType": "Stylesheet",
                        "startTime": 635.496000002604,
                        "statusCode": 200.0,
                        "transferSize": 821.0,
                        "url": "http://localhost:10200/dobetterweb/dbw_tester.css?delay=100"
                    },
                    {
                        "endTime": 1213.2910000218544,
                        "mimeType": "text/css",
                        "resourceSize": 0.0,
                        "resourceType": "Stylesheet",
                        "startTime": 636.6400000115391,
                        "statusCode": 404.0,
                        "transferSize": 139.0,
                        "url": "http://localhost:10200/dobetterweb/unknown404.css?delay=200"
                    },
                    {
                        "endTime": 2849.3670000170823,
                        "mimeType": "text/css",
                        "resourceSize": 677.0,
                        "resourceType": "Stylesheet",
                        "startTime": 638.0040000076406,
                        "statusCode": 200.0,
                        "transferSize": 821.0,
                        "url": "http://localhost:10200/dobetterweb/dbw_tester.css?delay=2200"
                    },
                    {
                        "endTime": 1220.04100002232,
                        "mimeType": "text/css",
                        "resourceSize": 964.0,
                        "resourceType": "Stylesheet",
                        "startTime": 638.7899999972433,
                        "statusCode": 200.0,
                        "transferSize": 1108.0,
                        "url": "http://localhost:10200/dobetterweb/dbw_disabled.css?delay=200&isdisabled"
                    },
                    {
                        "endTime": 1228.5180000180844,
                        "mimeType": "text/html",
                        "resourceSize": 616.0,
                        "resourceType": "Document",
                        "startTime": 640.5979999981355,
                        "statusCode": 200.0,
                        "transferSize": 736.0,
                        "url": "http://localhost:10200/dobetterweb/dbw_partial_a.html?delay=200"
                    },
                    {
                        "endTime": 1776.4320000133011,
                        "mimeType": "text/html",
                        "resourceSize": 613.0,
                        "resourceType": "Document",
                        "startTime": 641.3450000109151,
                        "statusCode": 200.0,
                        "transferSize": 733.0,
                        "url": "http://localhost:10200/dobetterweb/dbw_partial_b.html?delay=200&isasync"
                    },
                    {
                        "endTime": 4216.161000018474,
                        "mimeType": "text/css",
                        "resourceSize": 677.0,
                        "resourceType": "Stylesheet",
                        "startTime": 642.8679999953602,
                        "statusCode": 200.0,
                        "transferSize": 821.0,
                        "url": "http://localhost:10200/dobetterweb/dbw_tester.css?delay=3000&async=true"
                    },
                    {
                        "endTime": 1792.0860000012908,
                        "mimeType": "text/javascript",
                        "resourceSize": 1552.0,
                        "resourceType": "Script",
                        "startTime": 644.0820000134408,
                        "statusCode": 200.0,
                        "transferSize": 1703.0,
                        "url": "http://localhost:10200/dobetterweb/dbw_tester.js"
                    },
                    {
                        "endTime": 1236.1859999946319,
                        "mimeType": "text/javascript",
                        "resourceSize": 0.0,
                        "resourceType": "Script",
                        "startTime": 645.529000001261,
                        "statusCode": 200.0,
                        "transferSize": 144.0,
                        "url": "http://localhost:10200/dobetterweb/empty_module.js?delay=500"
                    },
                    {
                        "endTime": 4779.641000000993,
                        "mimeType": "image/jpeg",
                        "resourceSize": 24620.0,
                        "resourceType": "Image",
                        "startTime": 3951.6250000160653,
                        "statusCode": 200.0,
                        "transferSize": 24741.0,
                        "url": "http://localhost:10200/dobetterweb/lighthouse-480x318.jpg"
                    },
                    {
                        "endTime": 3961.049000005005,
                        "mimeType": "text/javascript",
                        "resourceSize": 71501.0,
                        "resourceType": "Script",
                        "startTime": 2849.7340000176337,
                        "statusCode": 200.0,
                        "transferSize": 71654.0,
                        "url": "http://localhost:10200/zone.js"
                    },
                    {
                        "endTime": 4796.288000012282,
                        "mimeType": "text/javascript",
                        "resourceSize": 84245.0,
                        "resourceType": "Script",
                        "startTime": 3874.7540000185836,
                        "statusCode": 200.0,
                        "transferSize": 30174.0,
                        "url": "http://ajax.googleapis.com/ajax/libs/jquery/2.1.1/jquery.min.js"
                    },
                    {
                        "endTime": 3964.233000006061,
                        "mimeType": "text/css",
                        "resourceSize": 677.0,
                        "resourceType": "Stylesheet",
                        "startTime": 2924.34100000537,
                        "statusCode": 200.0,
                        "transferSize": 821.0,
                        "url": "http://localhost:10200/dobetterweb/dbw_tester.css?scriptActivated&delay=200"
                    },
                    {
                        "endTime": 3772.7560000203084,
                        "mimeType": "text/html",
                        "resourceSize": 12519.0,
                        "resourceType": "XHR",
                        "startTime": 3066.252999997232,
                        "statusCode": 200.0,
                        "transferSize": 12640.0,
                        "url": "http://localhost:10200/dobetterweb/dbw_tester.html"
                    },
                    {
                        "endTime": 3968.59800000675,
                        "mimeType": "text/plain",
                        "resourceSize": 4.0,
                        "resourceType": "Image",
                        "startTime": 3829.6360000094865,
                        "statusCode": 200.0,
                        "transferSize": 0.0,
                        "url": "blob:http://localhost:10200/ae0eac03-ab9b-4a6a-b299-f5212153e277"
                    },
                    {
                        "endTime": 5536.498000001302,
                        "mimeType": "text/plain",
                        "resourceSize": 95.0,
                        "resourceType": "Other",
                        "startTime": 4967.373000021325,
                        "statusCode": 404.0,
                        "transferSize": 221.0,
                        "url": "http://localhost:10200/favicon.ico"
                    }
                ],
                "type": "table"
            },
            "id": "network-requests",
            "numericValue": 18.0,
            "score": null,
            "scoreDisplayMode": "informative",
            "title": "Network Requests"
        },
        "network-rtt": {
            "description": "Network round trip times (RTT) have a large impact on performance. If the RTT to an origin is high, it's an indication that servers closer to the user could improve performance. [Learn more](https://hpbn.co/primer-on-latency-and-bandwidth/).",
            "details": {
                "headings": [
                    {
                        "itemType": "text",
                        "key": "origin",
                        "text": "URL"
                    },
                    {
                        "granularity": 1.0,
                        "itemType": "ms",
                        "key": "rtt",
                        "text": "Time Spent"
                    }
                ],
                "items": [
                    {
                        "origin": "http://ajax.googleapis.com",
                        "rtt": 1.7249999999999943
                    },
                    {
                        "origin": "http://localhost:10200",
                        "rtt": 0.8639999999999999
                    }
                ],
                "type": "table"
            },
            "displayValue": "0\u00a0ms",
            "id": "network-rtt",
            "numericValue": 1.7249999999999943,
            "score": null,
            "scoreDisplayMode": "informative",
            "title": "Network Round Trip Times"
        },
        "network-server-latency": {
            "description": "Server latencies can impact web performance. If the server latency of an origin is high, it's an indication the server is overloaded or has poor backend performance. [Learn more](https://hpbn.co/primer-on-web-performance/#analyzing-the-resource-waterfall).",
            "details": {
                "headings": [
                    {
                        "itemType": "text",
                        "key": "origin",
                        "text": "URL"
                    },
                    {
                        "granularity": 1.0,
                        "itemType": "ms",
                        "key": "serverReponseTime",
                        "text": "Time Spent"
                    }
                ],
                "items": [
                    {
                        "origin": "http://localhost:10200",
                        "serverReponseTime": 572.829
                    },
                    {
                        "origin": "http://ajax.googleapis.com",
                        "serverReponseTime": 562.398
                    }
                ],
                "type": "table"
            },
            "displayValue": "570\u00a0ms",
            "id": "network-server-latency",
            "numericValue": 572.829,
            "score": null,
            "scoreDisplayMode": "informative",
            "title": "Server Backend Latencies"
        },
        "no-document-write": {
            "description": "For users on slow connections, external scripts dynamically injected via `document.write()` can delay page load by tens of seconds. [Learn more](https://developers.google.com/web/tools/lighthouse/audits/document-write).",
            "details": {
                "headings": [
                    {
                        "itemType": "url",
                        "key": "url",
                        "text": "URL"
                    },
                    {
                        "itemType": "text",
                        "key": "label",
                        "text": "Location"
                    }
                ],
                "items": [
                    {
                        "label": "line: 178",
                        "url": "http://localhost:10200/dobetterweb/dbw_tester.html"
                    },
                    {
                        "label": "line: 179",
                        "url": "http://localhost:10200/dobetterweb/dbw_tester.html"
                    },
                    {
                        "label": "line: 180",
                        "url": "http://localhost:10200/dobetterweb/dbw_tester.html"
                    }
                ],
                "type": "table"
            },
            "id": "no-document-write",
            "score": 0.0,
            "scoreDisplayMode": "binary",
            "title": "Uses `document.write()`"
        },
        "no-vulnerable-libraries": {
            "description": "Some third-party scripts may contain known security vulnerabilities that are easily identified and exploited by attackers. [Learn more](https://developers.google.com/web/tools/lighthouse/audits/vulnerabilities).",
            "details": {
                "headings": [
                    {
                        "itemType": "link",
                        "key": "detectedLib",
                        "text": "Library Version"
                    },
                    {
                        "itemType": "text",
                        "key": "vulnCount",
                        "text": "Vulnerability Count"
                    },
                    {
                        "itemType": "text",
                        "key": "highestSeverity",
                        "text": "Highest Severity"
                    }
                ],
                "items": [
                    {
                        "detectedLib": {
                            "text": "jQuery@2.1.1",
                            "type": "link",
                            "url": "https://snyk.io/vuln/npm:jquery?lh=2.1.1&utm_source=lighthouse&utm_medium=ref&utm_campaign=audit"
                        },
                        "highestSeverity": "Medium",
                        "vulnCount": 2.0
                    }
                ],
                "summary": {},
                "type": "table"
            },
            "displayValue": "2 vulnerabilities detected",
            "id": "no-vulnerable-libraries",
            "score": 0.0,
            "scoreDisplayMode": "binary",
            "title": "Includes front-end JavaScript libraries with known security vulnerabilities"
        },
        "notification-on-start": {
            "description": "Users are mistrustful of or confused by sites that request to send notifications without context. Consider tying the request to user gestures instead. [Learn more](https://developers.google.com/web/tools/lighthouse/audits/notifications-on-load).",
            "details": {
                "headings": [
                    {
                        "itemType": "url",
                        "key": "url",
                        "text": "URL"
                    },
                    {
                        "itemType": "text",
                        "key": "label",
                        "text": "Location"
                    }
                ],
                "items": [
                    {
                        "label": "line: 287",
                        "url": "http://localhost:10200/dobetterweb/dbw_tester.html"
                    }
                ],
                "type": "table"
            },
            "id": "notification-on-start",
            "score": 0.0,
            "scoreDisplayMode": "binary",
            "title": "Requests the notification permission on page load"
        },
        "object-alt": {
            "description": "Screen readers cannot translate non-text content. Adding alt text to `<object>` elements helps screen readers convey meaning to users. [Learn more](https://dequeuniversity.com/rules/axe/3.1/object-alt?application=lighthouse).",
            "details": {
                "debugData": {
                    "impact": "serious",
                    "tags": [
                        "cat.text-alternatives",
                        "wcag2a",
                        "wcag111",
                        "section508",
                        "section508.22.a"
                    ],
                    "type": "debugdata"
                },
                "headings": [
                    {
                        "itemType": "node",
                        "key": "node",
                        "text": "Failing Elements"
                    }
                ],
                "items": [
                    {
                        "node": {
                            "explanation": "Fix any of the following:\n  Element does not have text that is visible to screen readers\n  aria-label attribute does not exist or is empty\n  aria-labelledby attribute does not exist, references elements that do not exist or references elements that are empty\n  Element has no title attribute or the title attribute is empty\n  Element's default semantics were not overridden with role=\"presentation\"\n  Element's default semantics were not overridden with role=\"none\"",
                            "nodeLabel": "object",
                            "path": "3,HTML,1,BODY,2,OBJECT",
                            "selector": "#\\35 934a",
                            "snippet": "<object id=\"5934a\"></object>",
                            "type": "node"
                        }
                    },
                    {
                        "node": {
                            "explanation": "Fix any of the following:\n  Element does not have text that is visible to screen readers\n  aria-label attribute does not exist or is empty\n  aria-labelledby attribute does not exist, references elements that do not exist or references elements that are empty\n  Element has no title attribute or the title attribute is empty\n  Element's default semantics were not overridden with role=\"presentation\"\n  Element's default semantics were not overridden with role=\"none\"",
                            "nodeLabel": "object",
                            "path": "3,HTML,1,BODY,3,OBJECT",
                            "selector": "#\\35 934b",
                            "snippet": "<object id=\"5934b\"></object>",
                            "type": "node"
                        }
                    }
                ],
                "type": "table"
            },
            "id": "object-alt",
            "score": 0.0,
            "scoreDisplayMode": "binary",
            "title": "`<object>` elements do not have `[alt]` text"
        },
        "offline-start-url": {
            "description": "A service worker enables your web app to be reliable in unpredictable network conditions. [Learn more](https://developers.google.com/web/tools/lighthouse/audits/http-200-when-offline).",
            "explanation": "No usable web app manifest found on page.",
            "id": "offline-start-url",
            "score": 0.0,
            "scoreDisplayMode": "binary",
            "title": "start_url does not respond with a 200 when offline",
            "warnings": []
        },
        "offscreen-content-hidden": {
            "description": "Offscreen content is hidden with display: none or aria-hidden=true. [Learn more](https://developers.google.com/web/fundamentals/accessibility/how-to-review#try_it_with_a_screen_reader).",
            "id": "offscreen-content-hidden",
            "score": null,
            "scoreDisplayMode": "manual",
            "title": "Offscreen content is hidden from assistive technology"
        },
        "offscreen-images": {
            "description": "Consider lazy-loading offscreen and hidden images after all critical resources have finished loading to lower time to interactive. [Learn more](https://developers.google.com/web/tools/lighthouse/audits/offscreen-images).",
            "details": {
                "headings": [],
                "items": [],
                "overallSavingsBytes": 0.0,
                "overallSavingsMs": 0.0,
                "type": "opportunity"
            },
            "id": "offscreen-images",
            "numericValue": 0.0,
            "score": 1.0,
            "scoreDisplayMode": "numeric",
            "title": "Defer offscreen images",
            "warnings": []
        },
        "password-inputs-can-be-pasted-into": {
            "description": "Preventing password pasting undermines good security policy. [Learn more](https://developers.google.com/web/tools/lighthouse/audits/password-pasting).",
            "details": {
                "headings": [
                    {
                        "itemType": "node",
                        "key": "node",
                        "text": "Failing Elements"
                    }
                ],
                "items": [
                    {
                        "node": {
                            "snippet": "<input type=\"password\" onpaste=\"event.preventDefault();\">",
                            "type": "node"
                        }
                    },
                    {
                        "node": {
                            "snippet": "<input type=\"password\" onpaste=\"return false;\">",
                            "type": "node"
                        }
                    }
                ],
                "type": "table"
            },
            "id": "password-inputs-can-be-pasted-into",
            "score": 0.0,
            "scoreDisplayMode": "binary",
            "title": "Prevents users to paste into password fields"
        },
        "performance-budget": {
            "description": "Keep the quantity and size of network requests under the targets set by the provided performance budget. [Learn more](https://developers.google.com/web/tools/lighthouse/audits/budgets).",
            "details": {
                "headings": [
                    {
                        "itemType": "text",
                        "key": "label",
                        "text": "Resource Type"
                    },
                    {
                        "itemType": "numeric",
                        "key": "requestCount",
                        "text": "Requests"
                    },
                    {
                        "itemType": "bytes",
                        "key": "size",
                        "text": "Transfer Size"
                    },
                    {
                        "itemType": "text",
                        "key": "countOverBudget"
                    },
                    {
                        "itemType": "bytes",
                        "key": "sizeOverBudget",
                        "text": "Over Budget"
                    }
                ],
                "items": [
                    {
                        "countOverBudget": "2 requests",
                        "label": "Script",
                        "requestCount": 4.0,
                        "resourceType": "script",
                        "size": 103675.0,
                        "sizeOverBudget": 72955.0
                    },
                    {
                        "countOverBudget": "8 requests",
                        "label": "Total",
                        "requestCount": 18.0,
                        "resourceType": "total",
                        "size": 160738.0,
                        "sizeOverBudget": 58338.0
                    },
                    {
                        "label": "Other",
                        "requestCount": 2.0,
                        "resourceType": "other",
                        "size": 12861.0,
                        "sizeOverBudget": 7741.0
                    },
                    {
                        "countOverBudget": "1 request",
                        "label": "Third-party",
                        "requestCount": 2.0,
                        "resourceType": "third-party",
                        "size": 30174.0,
                        "sizeOverBudget": 4574.0
                    },
                    {
                        "countOverBudget": "5 requests",
                        "label": "Stylesheet",
                        "requestCount": 7.0,
                        "resourceType": "stylesheet",
                        "size": 5352.0,
                        "sizeOverBudget": 232.0
                    },
                    {
                        "label": "Image",
                        "requestCount": 2.0,
                        "resourceType": "image",
                        "size": 24741.0
                    },
                    {
                        "label": "Media",
                        "requestCount": 0.0,
                        "resourceType": "media",
                        "size": 0.0
                    },
                    {
                        "label": "Font",
                        "requestCount": 0.0,
                        "resourceType": "font",
                        "size": 0.0
                    },
                    {
                        "countOverBudget": "2 requests",
                        "label": "Document",
                        "requestCount": 3.0,
                        "resourceType": "document",
                        "size": 14109.0
                    }
                ],
                "type": "table"
            },
            "id": "performance-budget",
            "score": null,
            "scoreDisplayMode": "informative",
            "title": "Performance budget"
        },
        "plugins": {
            "description": "Search engines can't index plugin content, and many devices restrict plugins or don't support them. [Learn more](https://developers.google.com/web/tools/lighthouse/audits/plugins).",
            "details": {
                "headings": [],
                "items": [],
                "type": "table"
            },
            "id": "plugins",
            "score": 1.0,
            "scoreDisplayMode": "binary",
            "title": "Document avoids plugins"
<<<<<<< HEAD
        }, 
        "polyfills": {
            "description": "Polyfills enable older browsers to use new JavaScript language features. However, they aren't always necessary. Research what browsers you must support and consider conditionally serving polyfills based on feature availability.", 
            "details": {
                "headings": [
                    {
                        "itemType": "url", 
                        "key": "url", 
                        "text": "URL"
                    }, 
                    {
                        "itemType": "code", 
                        "key": "description", 
                        "text": "Description"
                    }, 
                    {
                        "itemType": "code", 
                        "key": "location", 
                        "text": "Location"
                    }
                ], 
                "items": [
                    {
                        "description": "Object.defineProperty", 
                        "location": "Ln: 1290, Col: 4", 
                        "url": "http://localhost:10200/zone.js"
                    }, 
                    {
                        "description": "Object.defineProperties", 
                        "location": "Ln: 1300, Col: 4", 
                        "url": "http://localhost:10200/zone.js"
                    }, 
                    {
                        "description": "Object.create", 
                        "location": "Ln: 1306, Col: 4", 
                        "url": "http://localhost:10200/zone.js"
                    }
                ], 
                "type": "table"
            }, 
            "id": "polyfills", 
            "score": null, 
            "scoreDisplayMode": "manual", 
            "title": "Polyfills"
        }, 
=======
        },
>>>>>>> cab03b4b
        "pwa-cross-browser": {
            "description": "To reach the most number of users, sites should work across every major browser. [Learn more](https://developers.google.com/web/progressive-web-apps/checklist#site-works-cross-browser).",
            "id": "pwa-cross-browser",
            "score": null,
            "scoreDisplayMode": "manual",
            "title": "Site works cross-browser"
        },
        "pwa-each-page-has-url": {
            "description": "Ensure individual pages are deep linkable via the URLs and that URLs are unique for the purpose of shareability on social media. [Learn more](https://developers.google.com/web/progressive-web-apps/checklist#each-page-has-a-url).",
            "id": "pwa-each-page-has-url",
            "score": null,
            "scoreDisplayMode": "manual",
            "title": "Each page has a URL"
        },
        "pwa-page-transitions": {
            "description": "Transitions should feel snappy as you tap around, even on a slow network, a key to perceived performance. [Learn more](https://developers.google.com/web/progressive-web-apps/checklist#page-transitions-dont-feel-like-they-block-on-the-network).",
            "id": "pwa-page-transitions",
            "score": null,
            "scoreDisplayMode": "manual",
            "title": "Page transitions don't feel like they block on the network"
        },
        "redirects": {
            "description": "Redirects introduce additional delays before the page can be loaded. [Learn more](https://developers.google.com/web/tools/lighthouse/audits/redirects).",
            "details": {
                "headings": [],
                "items": [],
                "overallSavingsMs": 0.0,
                "type": "opportunity"
            },
            "id": "redirects",
            "numericValue": 0.0,
            "score": 1.0,
            "scoreDisplayMode": "numeric",
            "title": "Avoid multiple page redirects"
        },
        "redirects-http": {
            "description": "If you've already set up HTTPS, make sure that you redirect all HTTP traffic to HTTPS. [Learn more](https://developers.google.com/web/tools/lighthouse/audits/http-redirects-to-https).",
            "id": "redirects-http",
            "score": 0.0,
            "scoreDisplayMode": "binary",
            "title": "Does not redirect HTTP traffic to HTTPS"
        },
        "render-blocking-resources": {
            "description": "Resources are blocking the first paint of your page. Consider delivering critical JS/CSS inline and deferring all non-critical JS/styles. [Learn more](https://developers.google.com/web/tools/lighthouse/audits/blocking-resources).",
            "details": {
                "headings": [
                    {
                        "key": "url",
                        "label": "URL",
                        "valueType": "url"
                    },
                    {
                        "key": "totalBytes",
                        "label": "Size",
                        "valueType": "bytes"
                    },
                    {
                        "key": "wastedMs",
                        "label": "Potential Savings",
                        "valueType": "timespanMs"
                    }
                ],
                "items": [
                    {
                        "totalBytes": 821.0,
                        "url": "http://localhost:10200/dobetterweb/dbw_tester.css?delay=100",
                        "wastedMs": 873.0
                    },
                    {
                        "totalBytes": 139.0,
                        "url": "http://localhost:10200/dobetterweb/unknown404.css?delay=200",
                        "wastedMs": 873.0
                    },
                    {
                        "totalBytes": 821.0,
                        "url": "http://localhost:10200/dobetterweb/dbw_tester.css?delay=2200",
                        "wastedMs": 873.0
                    },
                    {
                        "totalBytes": 736.0,
                        "url": "http://localhost:10200/dobetterweb/dbw_partial_a.html?delay=200",
                        "wastedMs": 873.0
                    },
                    {
                        "totalBytes": 1703.0,
                        "url": "http://localhost:10200/dobetterweb/dbw_tester.js",
                        "wastedMs": 723.0
                    }
                ],
                "overallSavingsMs": 1129.0,
                "type": "opportunity"
            },
            "displayValue": "Potential savings of 1,130\u00a0ms",
            "id": "render-blocking-resources",
            "numericValue": 1129.0,
            "score": 0.46,
            "scoreDisplayMode": "numeric",
            "title": "Eliminate render-blocking resources"
        },
        "resource-summary": {
            "description": "To set budgets for the quantity and size of page resources, add a budget.json file. [Learn more](https://developers.google.com/web/tools/lighthouse/audits/budgets).",
            "details": {
                "headings": [
                    {
                        "itemType": "text",
                        "key": "label",
                        "text": "Resource Type"
                    },
                    {
                        "itemType": "numeric",
                        "key": "requestCount",
                        "text": "Requests"
                    },
                    {
                        "itemType": "bytes",
                        "key": "size",
                        "text": "Transfer Size"
                    }
                ],
                "items": [
                    {
                        "label": "Total",
                        "requestCount": 18.0,
                        "resourceType": "total",
                        "size": 160738.0
                    },
                    {
                        "label": "Script",
                        "requestCount": 4.0,
                        "resourceType": "script",
                        "size": 103675.0
                    },
                    {
                        "label": "Image",
                        "requestCount": 2.0,
                        "resourceType": "image",
                        "size": 24741.0
                    },
                    {
                        "label": "Document",
                        "requestCount": 3.0,
                        "resourceType": "document",
                        "size": 14109.0
                    },
                    {
                        "label": "Other",
                        "requestCount": 2.0,
                        "resourceType": "other",
                        "size": 12861.0
                    },
                    {
                        "label": "Stylesheet",
                        "requestCount": 7.0,
                        "resourceType": "stylesheet",
                        "size": 5352.0
                    },
                    {
                        "label": "Media",
                        "requestCount": 0.0,
                        "resourceType": "media",
                        "size": 0.0
                    },
                    {
                        "label": "Font",
                        "requestCount": 0.0,
                        "resourceType": "font",
                        "size": 0.0
                    },
                    {
                        "label": "Third-party",
                        "requestCount": 2.0,
                        "resourceType": "third-party",
                        "size": 30174.0
                    }
                ],
                "type": "table"
            },
            "displayValue": "18 requests \u2022 157 KB",
            "id": "resource-summary",
            "score": null,
            "scoreDisplayMode": "informative",
            "title": "Keep request counts low and transfer sizes small"
        },
        "robots-txt": {
            "description": "If your robots.txt file is malformed, crawlers may not be able to understand how you want your website to be crawled or indexed.",
            "id": "robots-txt",
            "score": null,
            "scoreDisplayMode": "notApplicable",
            "title": "robots.txt is valid"
        },
        "screenshot-thumbnails": {
            "description": "This is what the load of your site looked like.",
            "details": {
                "items": [
                    {
                        "data": "data:image/jpeg;base64,/9j/4AAQSkZJRgABAQAAAQABAAD/2wCEAAMCAgMCAgMDAwMEAwMEBQgFBQQEBQoHBwYIDAoMDAsKCwsNDhIQDQ4RDgsLEBYQERMUFRUVDA8XGBYUGBIUFRQBAwQEBQQFCQUFCRQNCw0UFBQUFBQUFBQUFBQUFBQUFBQUFBQUFBQUFBQUFBQUFBQUFBQUFBQUFBQUFBQUFBQUFP/AABEIANUAeAMBEQACEQEDEQH/xAGiAAABBQEBAQEBAQAAAAAAAAAAAQIDBAUGBwgJCgsQAAIBAwMCBAMFBQQEAAABfQECAwAEEQUSITFBBhNRYQcicRQygZGhCCNCscEVUtHwJDNicoIJChYXGBkaJSYnKCkqNDU2Nzg5OkNERUZHSElKU1RVVldYWVpjZGVmZ2hpanN0dXZ3eHl6g4SFhoeIiYqSk5SVlpeYmZqio6Slpqeoqaqys7S1tre4ubrCw8TFxsfIycrS09TV1tfY2drh4uPk5ebn6Onq8fLz9PX29/j5+gEAAwEBAQEBAQEBAQAAAAAAAAECAwQFBgcICQoLEQACAQIEBAMEBwUEBAABAncAAQIDEQQFITEGEkFRB2FxEyIygQgUQpGhscEJIzNS8BVictEKFiQ04SXxFxgZGiYnKCkqNTY3ODk6Q0RFRkdISUpTVFVWV1hZWmNkZWZnaGlqc3R1dnd4eXqCg4SFhoeIiYqSk5SVlpeYmZqio6Slpqeoqaqys7S1tre4ubrCw8TFxsfIycrS09TV1tfY2dri4+Tl5ufo6ery8/T19vf4+fr/2gAMAwEAAhEDEQA/AP1ToAKACgAoAKACgAoAKACgAoAKACgAoAKACgAoAKACgAoAKACgAoAKACgAoAKACgAoAKACgAoAKACgAoAKACgAoAKACgAoAKACgAoAKACgAoAKACgAoAKACgAoAKACgAoAKACgAoAKACgAoAKACgAoAKACgAoAKACgAoAKACgAoAKACgAoAKACgAoAKACgAoAKACgAoAKACgAoAKACgAoAKACgAoAKACgAoAKACgAoAKACgAoAKACgAoAKACgAoAKACgAoAKACgAoAKACgAoAKACgAoAKACgAoAKACgAoAKACgAoAKACgAoAKACgAoAKACgAoAKACgAoAKACgAoAKACgAoAKACgAoAKACgAoAKACgAoAKACgAoAKACgAoAKACgAoAKACgAoAKACgAoAKACgAoAKACgAoAKACgAoAKACgAoAKACgAoAKACgAoAKACgAoAKACgAoAKACgAoAKACgAoAKACgAoAKACgAoAKACgAoAKACgAoAKACgAoAKACgAoAKACgAoAKACgAoAKACgAoAKACgAoAKACgAoAKACgAoAKACgAoAKACgAoAKACgAoAKACgAoAKACgAoAKACgAoAKACgAoAKACgAoAKACgAoAKACgAoAKACgAoAKACgAoAKACgAoAKACgAoAKACgAoAKACgAoAKACgAoAKACgAoAKACgAoAKACgAoAKACgAoAKACgAoAKACgAoAKACgAoAKACgAoAKACgAoAKACgAoAKACgAoAKACgAoAKACgAoAKACgAoAKACgAoAKACgAoAKACgAoAKACgAoAKACgAoAKACgAoAKACgAoAKACgAoAKACgAoAKACgAoAKACgAoAKACgAoAKACgAoAKACgAoAKACgAoAKACgAoAKACgAoAKACgAoAKACgAoAKACgAoAKACgAoAKACgAoAKACgAoAKACgAoAKACgD//Z",
                        "timestamp": 185603812639.80002,
                        "timing": 493.0
                    },
                    {
                        "data": "data:image/jpeg;base64,/9j/4AAQSkZJRgABAQAAAQABAAD/2wCEAAMCAgMCAgMDAwMEAwMEBQgFBQQEBQoHBwYIDAoMDAsKCwsNDhIQDQ4RDgsLEBYQERMUFRUVDA8XGBYUGBIUFRQBAwQEBQQFCQUFCRQNCw0UFBQUFBQUFBQUFBQUFBQUFBQUFBQUFBQUFBQUFBQUFBQUFBQUFBQUFBQUFBQUFBQUFP/AABEIANUAeAMBEQACEQEDEQH/xAGiAAABBQEBAQEBAQAAAAAAAAAAAQIDBAUGBwgJCgsQAAIBAwMCBAMFBQQEAAABfQECAwAEEQUSITFBBhNRYQcicRQygZGhCCNCscEVUtHwJDNicoIJChYXGBkaJSYnKCkqNDU2Nzg5OkNERUZHSElKU1RVVldYWVpjZGVmZ2hpanN0dXZ3eHl6g4SFhoeIiYqSk5SVlpeYmZqio6Slpqeoqaqys7S1tre4ubrCw8TFxsfIycrS09TV1tfY2drh4uPk5ebn6Onq8fLz9PX29/j5+gEAAwEBAQEBAQEBAQAAAAAAAAECAwQFBgcICQoLEQACAQIEBAMEBwUEBAABAncAAQIDEQQFITEGEkFRB2FxEyIygQgUQpGhscEJIzNS8BVictEKFiQ04SXxFxgZGiYnKCkqNTY3ODk6Q0RFRkdISUpTVFVWV1hZWmNkZWZnaGlqc3R1dnd4eXqCg4SFhoeIiYqSk5SVlpeYmZqio6Slpqeoqaqys7S1tre4ubrCw8TFxsfIycrS09TV1tfY2dri4+Tl5ufo6ery8/T19vf4+fr/2gAMAwEAAhEDEQA/AP1ToAKACgAoAKACgAoAKACgAoAKACgAoAKACgAoAKACgAoAKACgAoAKACgAoAKACgAoAKACgAoAKACgAoAKACgAoAKACgAoAKACgAoAKACgAoAKACgAoAKACgAoAKACgAoAKACgAoAKACgAoAKACgAoAKACgAoAKACgAoAKACgAoAKACgAoAKACgAoAKACgAoAKACgAoAKACgAoAKACgAoAKACgAoAKACgAoAKACgAoAKACgAoAKACgAoAKACgAoAKACgAoAKACgAoAKACgAoAKACgAoAKACgAoAKACgAoAKACgAoAKACgAoAKACgAoAKACgAoAKACgAoAKACgAoAKACgAoAKACgAoAKACgAoAKACgAoAKACgAoAKACgAoAKACgAoAKACgAoAKACgAoAKACgAoAKACgAoAKACgAoAKACgAoAKACgAoAKACgAoAKACgAoAKACgAoAKACgAoAKACgAoAKACgAoAKACgAoAKACgAoAKACgAoAKACgAoAKACgAoAKACgAoAKACgAoAKACgAoAKACgAoAKACgAoAKACgAoAKACgAoAKACgAoAKACgAoAKACgAoAKACgAoAKACgAoAKACgAoAKACgAoAKACgAoAKACgAoAKACgAoAKACgAoAKACgAoAKACgAoAKACgAoAKACgAoAKACgAoAKACgAoAKACgAoAKACgAoAKACgAoAKACgAoAKACgAoAKACgAoAKACgAoAKACgAoAKACgAoAKACgAoAKACgAoAKACgAoAKACgAoAKACgAoAKACgAoAKACgAoAKACgAoAKACgAoAKACgAoAKACgAoAKACgAoAKACgAoAKACgAoAKACgAoAKACgAoAKACgAoAKACgAoAKACgAoAKACgAoAKACgAoAKACgAoAKACgAoAKACgAoAKACgAoAKACgAoAKACgAoAKACgAoAKACgD//Z",
                        "timestamp": 185604305367.6,
                        "timing": 985.0
                    },
                    {
                        "data": "data:image/jpeg;base64,/9j/4AAQSkZJRgABAQAAAQABAAD/2wCEAAMCAgMCAgMDAwMEAwMEBQgFBQQEBQoHBwYIDAoMDAsKCwsNDhIQDQ4RDgsLEBYQERMUFRUVDA8XGBYUGBIUFRQBAwQEBQQFCQUFCRQNCw0UFBQUFBQUFBQUFBQUFBQUFBQUFBQUFBQUFBQUFBQUFBQUFBQUFBQUFBQUFBQUFBQUFP/AABEIANUAeAMBEQACEQEDEQH/xAGiAAABBQEBAQEBAQAAAAAAAAAAAQIDBAUGBwgJCgsQAAIBAwMCBAMFBQQEAAABfQECAwAEEQUSITFBBhNRYQcicRQygZGhCCNCscEVUtHwJDNicoIJChYXGBkaJSYnKCkqNDU2Nzg5OkNERUZHSElKU1RVVldYWVpjZGVmZ2hpanN0dXZ3eHl6g4SFhoeIiYqSk5SVlpeYmZqio6Slpqeoqaqys7S1tre4ubrCw8TFxsfIycrS09TV1tfY2drh4uPk5ebn6Onq8fLz9PX29/j5+gEAAwEBAQEBAQEBAQAAAAAAAAECAwQFBgcICQoLEQACAQIEBAMEBwUEBAABAncAAQIDEQQFITEGEkFRB2FxEyIygQgUQpGhscEJIzNS8BVictEKFiQ04SXxFxgZGiYnKCkqNTY3ODk6Q0RFRkdISUpTVFVWV1hZWmNkZWZnaGlqc3R1dnd4eXqCg4SFhoeIiYqSk5SVlpeYmZqio6Slpqeoqaqys7S1tre4ubrCw8TFxsfIycrS09TV1tfY2dri4+Tl5ufo6ery8/T19vf4+fr/2gAMAwEAAhEDEQA/AP1ToAKACgAoAKACgAoAKACgAoAKACgAoAKACgAoAKACgAoAKACgAoAKACgAoAKACgAoAKACgAoAKACgAoAKACgAoAKACgAoAKACgAoAKACgAoAKACgAoAKACgAoAKACgAoAKACgAoAKACgAoAKACgAoAKACgAoAKACgAoAKACgAoAKACgAoAKACgAoAKACgAoAKACgAoAKACgAoAKACgAoAKACgAoAKACgAoAKACgAoAKACgAoAKACgAoAKACgAoAKACgAoAKACgAoAKACgAoAKACgAoAKACgAoAKACgAoAKACgAoAKACgAoAKACgAoAKACgAoAKACgAoAKACgAoAKACgAoAKACgAoAKACgAoAKACgAoAKACgAoAKACgAoAKACgAoAKACgAoAKACgAoAKACgAoAKACgAoAKACgAoAKACgAoAKACgAoAKACgAoAKACgAoAKACgAoAKACgAoAKACgAoAKACgAoAKACgAoAKACgAoAKACgAoAKACgAoAKACgAoAKACgAoAKACgAoAKACgAoAKACgAoAKACgAoAKACgAoAKACgAoAKACgAoAKACgAoAKACgAoAKACgAoAKACgAoAKACgAoAKACgAoAKACgAoAKACgAoAKACgAoAKACgAoAKACgAoAKACgAoAKACgAoAKACgAoAKACgAoAKACgAoAKACgAoAKACgAoAKACgAoAKACgAoAKACgAoAKACgAoAKACgAoAKACgAoAKACgAoAKACgAoAKACgAoAKACgAoAKACgAoAKACgAoAKACgAoAKACgAoAKACgAoAKACgAoAKACgAoAKACgAoAKACgAoAKACgAoAKACgAoAKACgAoAKACgAoAKACgAoAKACgAoAKACgAoAKACgAoAKACgAoAKACgAoAKACgAoAKACgAoAKACgAoAKACgAoAKACgAoAKACgAoAKACgD//Z",
                        "timestamp": 185604798095.4,
                        "timing": 1478.0
                    },
                    {
                        "data": "data:image/jpeg;base64,/9j/4AAQSkZJRgABAQAAAQABAAD/2wCEAAMCAgMCAgMDAwMEAwMEBQgFBQQEBQoHBwYIDAoMDAsKCwsNDhIQDQ4RDgsLEBYQERMUFRUVDA8XGBYUGBIUFRQBAwQEBQQFCQUFCRQNCw0UFBQUFBQUFBQUFBQUFBQUFBQUFBQUFBQUFBQUFBQUFBQUFBQUFBQUFBQUFBQUFBQUFP/AABEIANUAeAMBEQACEQEDEQH/xAGiAAABBQEBAQEBAQAAAAAAAAAAAQIDBAUGBwgJCgsQAAIBAwMCBAMFBQQEAAABfQECAwAEEQUSITFBBhNRYQcicRQygZGhCCNCscEVUtHwJDNicoIJChYXGBkaJSYnKCkqNDU2Nzg5OkNERUZHSElKU1RVVldYWVpjZGVmZ2hpanN0dXZ3eHl6g4SFhoeIiYqSk5SVlpeYmZqio6Slpqeoqaqys7S1tre4ubrCw8TFxsfIycrS09TV1tfY2drh4uPk5ebn6Onq8fLz9PX29/j5+gEAAwEBAQEBAQEBAQAAAAAAAAECAwQFBgcICQoLEQACAQIEBAMEBwUEBAABAncAAQIDEQQFITEGEkFRB2FxEyIygQgUQpGhscEJIzNS8BVictEKFiQ04SXxFxgZGiYnKCkqNTY3ODk6Q0RFRkdISUpTVFVWV1hZWmNkZWZnaGlqc3R1dnd4eXqCg4SFhoeIiYqSk5SVlpeYmZqio6Slpqeoqaqys7S1tre4ubrCw8TFxsfIycrS09TV1tfY2dri4+Tl5ufo6ery8/T19vf4+fr/2gAMAwEAAhEDEQA/AP1ToAKACgAoAKACgAoAKACgAoAKACgAoAKACgAoAKACgAoAKACgAoAKACgAoAKACgAoAKACgAoAKACgAoAKACgAoAKACgAoAKACgAoAKACgAoAKACgAoAKACgAoAKACgAoAKACgAoAKACgAoAKACgAoAKACgAoAKACgAoAKACgAoAKACgAoAKACgAoAKACgAoAKACgAoAKACgAoAKACgAoAKACgAoAKACgAoAKACgAoAKACgAoAKACgAoAKACgAoAKACgAoAKACgAoAKACgAoAKACgAoAKACgAoAKACgAoAKACgAoAKACgAoAKACgAoAKACgAoAKACgAoAKACgAoAKACgAoAKACgAoAKACgAoAKACgAoAKACgAoAKACgAoAKACgAoAKACgAoAKACgAoAKACgAoAKACgAoAKACgAoAKACgAoAKACgAoAKACgAoAKACgAoAKACgAoAKACgAoAKACgAoAKACgAoAKACgAoAKACgAoAKACgAoAKACgAoAKACgAoAKACgAoAKACgAoAKACgAoAKACgAoAKACgAoAKACgAoAKACgAoAKACgAoAKACgAoAKACgAoAKACgAoAKACgAoAKACgAoAKACgAoAKACgAoAKACgAoAKACgAoAKACgAoAKACgAoAKACgAoAKACgAoAKACgAoAKACgAoAKACgAoAKACgAoAKACgAoAKACgAoAKACgAoAKACgAoAKACgAoAKACgAoAKACgAoAKACgAoAKACgAoAKACgAoAKACgAoAKACgAoAKACgAoAKACgAoAKACgAoAKACgAoAKACgAoAKACgAoAKACgAoAKACgAoAKACgAoAKACgAoAKACgAoAKACgAoAKACgAoAKACgAoAKACgAoAKACgAoAKACgAoAKACgAoAKACgAoAKACgAoAKACgAoAKACgAoAKACgAoAKACgAoAKACgD//Z",
                        "timestamp": 185605290823.19998,
                        "timing": 1971.0
                    },
                    {
                        "data": "data:image/jpeg;base64,/9j/4AAQSkZJRgABAQAAAQABAAD/2wCEAAMCAgMCAgMDAwMEAwMEBQgFBQQEBQoHBwYIDAoMDAsKCwsNDhIQDQ4RDgsLEBYQERMUFRUVDA8XGBYUGBIUFRQBAwQEBQQFCQUFCRQNCw0UFBQUFBQUFBQUFBQUFBQUFBQUFBQUFBQUFBQUFBQUFBQUFBQUFBQUFBQUFBQUFBQUFP/AABEIANUAeAMBEQACEQEDEQH/xAGiAAABBQEBAQEBAQAAAAAAAAAAAQIDBAUGBwgJCgsQAAIBAwMCBAMFBQQEAAABfQECAwAEEQUSITFBBhNRYQcicRQygZGhCCNCscEVUtHwJDNicoIJChYXGBkaJSYnKCkqNDU2Nzg5OkNERUZHSElKU1RVVldYWVpjZGVmZ2hpanN0dXZ3eHl6g4SFhoeIiYqSk5SVlpeYmZqio6Slpqeoqaqys7S1tre4ubrCw8TFxsfIycrS09TV1tfY2drh4uPk5ebn6Onq8fLz9PX29/j5+gEAAwEBAQEBAQEBAQAAAAAAAAECAwQFBgcICQoLEQACAQIEBAMEBwUEBAABAncAAQIDEQQFITEGEkFRB2FxEyIygQgUQpGhscEJIzNS8BVictEKFiQ04SXxFxgZGiYnKCkqNTY3ODk6Q0RFRkdISUpTVFVWV1hZWmNkZWZnaGlqc3R1dnd4eXqCg4SFhoeIiYqSk5SVlpeYmZqio6Slpqeoqaqys7S1tre4ubrCw8TFxsfIycrS09TV1tfY2dri4+Tl5ufo6ery8/T19vf4+fr/2gAMAwEAAhEDEQA/AP1ToAKACgAoAKACgAoAKACgAoAKACgAoAKACgAoAKACgAoAKACgAoAKACgAoAKACgAoAKACgAoAKACgAoAKACgAoAKACgAoAKACgAoAKACgAoAKACgAoAKACgAoAKACgAoAKACgAoAKACgAoAKACgAoAKACgAoAKACgAoAKACgAoAKACgAoAKACgAoAKACgAoAKACgAoAKACgAoAKACgAoAKACgAoAKACgAoAKACgAoAKACgAoAKACgAoAKACgAoAKACgAoAKACgAoAKACgAoAKACgAoAKACgAoAKACgAoAKACgAoAKACgAoAKACgAoAKACgAoAKACgAoAKACgAoAKACgAoAKACgAoAKACgAoAKACgAoAKACgAoAKACgAoAKACgAoAKACgAoAKACgAoAKACgAoAKACgAoAKACgAoAKACgAoAKACgAoAKACgAoAKACgAoAKACgAoAKACgAoAKACgAoAKACgAoAKACgAoAKACgAoAKACgAoAKACgAoAKACgAoAKACgAoAKACgAoAKACgAoAKACgAoAKACgAoAKACgAoAKACgAoAKACgAoAKACgAoAKACgAoAKACgAoAKACgAoAKACgAoAKACgAoAKACgAoAKACgAoAKACgAoAKACgAoAKACgAoAKACgAoAKACgAoAKACgAoAKACgAoAKACgAoAKACgAoAKACgAoAKACgAoAKACgAoAKACgAoAKACgAoAKACgAoAKACgAoAKACgAoAKACgAoAKACgAoAKACgAoAKACgAoAKACgAoAKACgAoAKACgAoAKACgAoAKACgAoAKACgAoAKACgAoAKACgAoAKACgAoAKACgAoAKACgAoAKACgAoAKACgAoAKACgAoAKACgAoAKACgAoAKACgAoAKACgAoAKACgAoAKACgAoAKACgAoAKACgAoAKACgAoAKACgAoAKACgD//Z",
                        "timestamp": 185605783551.0,
                        "timing": 2464.0
                    },
                    {
                        "data": "data:image/jpeg;base64,/9j/4AAQSkZJRgABAQAAAQABAAD/2wCEAAMCAgMCAgMDAwMEAwMEBQgFBQQEBQoHBwYIDAoMDAsKCwsNDhIQDQ4RDgsLEBYQERMUFRUVDA8XGBYUGBIUFRQBAwQEBQQFCQUFCRQNCw0UFBQUFBQUFBQUFBQUFBQUFBQUFBQUFBQUFBQUFBQUFBQUFBQUFBQUFBQUFBQUFBQUFP/AABEIANUAeAMBEQACEQEDEQH/xAGiAAABBQEBAQEBAQAAAAAAAAAAAQIDBAUGBwgJCgsQAAIBAwMCBAMFBQQEAAABfQECAwAEEQUSITFBBhNRYQcicRQygZGhCCNCscEVUtHwJDNicoIJChYXGBkaJSYnKCkqNDU2Nzg5OkNERUZHSElKU1RVVldYWVpjZGVmZ2hpanN0dXZ3eHl6g4SFhoeIiYqSk5SVlpeYmZqio6Slpqeoqaqys7S1tre4ubrCw8TFxsfIycrS09TV1tfY2drh4uPk5ebn6Onq8fLz9PX29/j5+gEAAwEBAQEBAQEBAQAAAAAAAAECAwQFBgcICQoLEQACAQIEBAMEBwUEBAABAncAAQIDEQQFITEGEkFRB2FxEyIygQgUQpGhscEJIzNS8BVictEKFiQ04SXxFxgZGiYnKCkqNTY3ODk6Q0RFRkdISUpTVFVWV1hZWmNkZWZnaGlqc3R1dnd4eXqCg4SFhoeIiYqSk5SVlpeYmZqio6Slpqeoqaqys7S1tre4ubrCw8TFxsfIycrS09TV1tfY2dri4+Tl5ufo6ery8/T19vf4+fr/2gAMAwEAAhEDEQA/AP1ToAKACgAoAKACgAoAKACgAoAKACgAoAKACgAoAKACgAoAKACgAoAKACgAoAKACgAoAKACgAoAKACgAoAKACgAoAKACgAoAKACgAoAKACgAoAKACgAoAKACgAoAKACgAoAKACgAoAKACgAoAKACgAoAKACgAoAKACgAoAKACgAoAKACgAoAKACgAoAKACgAoAKACgAoAKACgAoAKACgAoAKACgAoAKACgAoAKACgAoAKACgAoAKACgAoAKACgAoAKACgAoAKACgAoAKACgAoAKACgAoAKACgAoAKACgAoAKACgAoAKACgAoAKACgAoAKACgAoAKACgAoAKACgAoAKACgAoAKACgAoAKACgAoAKACgAoAKACgAoAKACgAoAKACgAoAKACgAoAKACgAoAKACgAoAKACgAoAKACgAoAKACgAoAKACgAoAKACgAoAKACgAoAKACgAoAKACgAoAKACgAoAKACgAoAKACgAoAKACgAoAKACgAoAKACgAoAKACgAoAKACgAoAKACgAoAKACgAoAKACgAoAKACgAoAKACgAoAKACgAoAKACgAoAKACgAoAKACgAoAKACgAoAKACgAoAKACgAoAKACgAoAKACgAoAKACgAoAKACgAoAKACgAoAKACgAoAKACgAoAKACgAoAKACgAoAKACgAoAKACgAoAKACgAoAKACgAoAKACgAoAKACgAoAKACgAoAKACgAoAKACgAoAKACgAoAKACgAoAKACgAoAKACgAoAKACgAoAKACgAoAKACgAoAKACgAoAKACgAoAKACgAoAKACgAoAKACgAoAKACgAoAKACgAoAKACgAoAKACgAoAKACgAoAKACgAoAKACgAoAKACgAoAKACgAoAKACgAoAKACgAoAKACgAoAKACgAoAKACgAoAKACgAoAKACgAoAKACgAoAKACgAoAKACgD//Z",
                        "timestamp": 185606276278.80002,
                        "timing": 2956.0
                    },
                    {
                        "data": "data:image/jpeg;base64,/9j/4AAQSkZJRgABAQAAAQABAAD/2wCEAAMCAgMCAgMDAwMEAwMEBQgFBQQEBQoHBwYIDAoMDAsKCwsNDhIQDQ4RDgsLEBYQERMUFRUVDA8XGBYUGBIUFRQBAwQEBQQFCQUFCRQNCw0UFBQUFBQUFBQUFBQUFBQUFBQUFBQUFBQUFBQUFBQUFBQUFBQUFBQUFBQUFBQUFBQUFP/AABEIANUAeAMBEQACEQEDEQH/xAGiAAABBQEBAQEBAQAAAAAAAAAAAQIDBAUGBwgJCgsQAAIBAwMCBAMFBQQEAAABfQECAwAEEQUSITFBBhNRYQcicRQygZGhCCNCscEVUtHwJDNicoIJChYXGBkaJSYnKCkqNDU2Nzg5OkNERUZHSElKU1RVVldYWVpjZGVmZ2hpanN0dXZ3eHl6g4SFhoeIiYqSk5SVlpeYmZqio6Slpqeoqaqys7S1tre4ubrCw8TFxsfIycrS09TV1tfY2drh4uPk5ebn6Onq8fLz9PX29/j5+gEAAwEBAQEBAQEBAQAAAAAAAAECAwQFBgcICQoLEQACAQIEBAMEBwUEBAABAncAAQIDEQQFITEGEkFRB2FxEyIygQgUQpGhscEJIzNS8BVictEKFiQ04SXxFxgZGiYnKCkqNTY3ODk6Q0RFRkdISUpTVFVWV1hZWmNkZWZnaGlqc3R1dnd4eXqCg4SFhoeIiYqSk5SVlpeYmZqio6Slpqeoqaqys7S1tre4ubrCw8TFxsfIycrS09TV1tfY2dri4+Tl5ufo6ery8/T19vf4+fr/2gAMAwEAAhEDEQA/AP1ToAKACgAoAKACgAoAKACgAoAKACgAoAKACgAoAKACgAoAKACgAoAKACgAoAKACgAoAKACgAoAKACgAoAKACgAoAKACgAoAKACgAoAKACgAoAKACgAoAKACgAoAKACgAoAKACgAoAKACgAoAKACgAoAKACgAoAKACgAoAKACgAoAKACgAoAKACgAoAKACgAoAKACgAoAKACgAoAKACgAoAKACgAoAKACgAoAKACgAoAKACgAoAKACgAoAKACgAoAKACgAoAKACgAoAKACgAoAKACgAoAKACgAoAKACgAoAKACgAoAKACgAoAKACgAoAKACgAoAKACgAoAKACgAoAKACgAoAKACgAoAKACgAoAKACgAoAKACgAoAKACgAoAKACgAoAKACgAoAKACgAoAKACgAoAKACgAoAKACgAoAKACgAoAKACgAoAKACgAoAKACgAoAKACgAoAKACgAoAKACgAoAKACgAoAKACgAoAKACgAoAKACgAoAKACgAoAKACgAoAKACgAoAKACgAoAKACgAoAKACgAoAKACgAoAKACgAoAKACgAoAKACgAoAKACgAoAKACgAoAKACgAoAKACgAoAKACgAoAKACgAoAKACgAoAKACgAoAKACgAoAKACgAoAKACgAoAKACgAoAKACgAoAKACgAoAKACgAoAKACgAoAKACgAoAKACgAoAKACgAoAKACgAoAKACgAoAKACgAoAKACgAoAKACgAoAKACgAoAKACgAoAKACgAoAKACgAoAKACgAoAKACgAoAKACgAoAKACgAoAKACgAoAKACgAoAKACgAoAKACgAoAKACgAoAKACgAoAKACgAoAKACgAoAKACgAoAKACgAoAKACgAoAKACgAoAKACgAoAKACgAoAKACgAoAKACgAoAKACgAoAKACgAoAKACgAoAKACgAoAKACgAoAKACgD//Z",
                        "timestamp": 185606769006.6,
                        "timing": 3449.0
                    },
                    {
                        "data": "data:image/jpeg;base64,/9j/4AAQSkZJRgABAQAAAQABAAD/2wCEAAMCAgMCAgMDAwMEAwMEBQgFBQQEBQoHBwYIDAoMDAsKCwsNDhIQDQ4RDgsLEBYQERMUFRUVDA8XGBYUGBIUFRQBAwQEBQQFCQUFCRQNCw0UFBQUFBQUFBQUFBQUFBQUFBQUFBQUFBQUFBQUFBQUFBQUFBQUFBQUFBQUFBQUFBQUFP/AABEIANUAeAMBEQACEQEDEQH/xAGiAAABBQEBAQEBAQAAAAAAAAAAAQIDBAUGBwgJCgsQAAIBAwMCBAMFBQQEAAABfQECAwAEEQUSITFBBhNRYQcicRQygZGhCCNCscEVUtHwJDNicoIJChYXGBkaJSYnKCkqNDU2Nzg5OkNERUZHSElKU1RVVldYWVpjZGVmZ2hpanN0dXZ3eHl6g4SFhoeIiYqSk5SVlpeYmZqio6Slpqeoqaqys7S1tre4ubrCw8TFxsfIycrS09TV1tfY2drh4uPk5ebn6Onq8fLz9PX29/j5+gEAAwEBAQEBAQEBAQAAAAAAAAECAwQFBgcICQoLEQACAQIEBAMEBwUEBAABAncAAQIDEQQFITEGEkFRB2FxEyIygQgUQpGhscEJIzNS8BVictEKFiQ04SXxFxgZGiYnKCkqNTY3ODk6Q0RFRkdISUpTVFVWV1hZWmNkZWZnaGlqc3R1dnd4eXqCg4SFhoeIiYqSk5SVlpeYmZqio6Slpqeoqaqys7S1tre4ubrCw8TFxsfIycrS09TV1tfY2dri4+Tl5ufo6ery8/T19vf4+fr/2gAMAwEAAhEDEQA/AP1ToAKACgAoAKACgAoAKACgAoAKACgAoAKACgAoAKACgAoAKACgAoAKACgAoAKACgAoAKACgAoAKACgAoAKACgAoAKACgAoAKACgAoAKACgAoAKACgAoAKACgAoAKACgAoAKACgAoAKACgAoAKACgAoAKACgAoAKACgAoAKACgAoAKACgAoAKACgAoAKACgAoAKACgAoAKACgAoAKACgAoAKACgAoAKACgAoAKACgAoAKACgAoAKACgAoAKACgAoAKACgAoAKACgAoAKACgAoAKACgAoAKACgAoAKACgAoAKACgAoAKACgAoAKACgAoAKACgAoAKACgAoAKACgAoAKACgAoAKACgAoAKACgAoAKACgAoAKACgAoAKACgAoAKACgAoAKACgAoAKACgAoAKACgAoAKACgAoAKACgAoAKACgAoAKACgAoAKACgAoAKACgAoAKACgAoAKACgAoAKACgAoAKACgAoAKACgAoAKACgAoAKACgAoAKACgAoAKACgAoAKACgAoAKACgAoAKACgAoAKACgAoAKACgAoAKACgAoAKACgAoAKACgAoAKACgAoAKACgAoAKACgAoAKACgAoAKACgAoAKACgAoAKACgAoAKACgAoAKACgAoAKACgAoAKACgAoAKACgAoAKACgAoAKACgAoAKACgAoAKACgAoAKACgAoAKACgAoAKACgAoAKACgAoAKACgAoAKACgAoAKACgAoAKACgAoAKACgAoAKACgAoAKACgAoAKACgAoAKACgAoAKACgAoAKACgAoAKACgAoAKACgAoAKACgAoAKACgAoAKACgAoAKACgAoAKACgAoAKACgAoAKACgAoAKACgAoAKACgAoAKACgAoAKACgAoAKACgAoAKACgAoAKACgAoAKACgAoAKACgAoAKACgAoAKACgAoAKACgAoAKACgAoAKACgD//Z",
                        "timestamp": 185607261734.4,
                        "timing": 3942.0
                    },
                    {
                        "data": "data:image/jpeg;base64,/9j/4AAQSkZJRgABAQAAAQABAAD/2wCEAAMCAgMCAgMDAwMEAwMEBQgFBQQEBQoHBwYIDAoMDAsKCwsNDhIQDQ4RDgsLEBYQERMUFRUVDA8XGBYUGBIUFRQBAwQEBQQFCQUFCRQNCw0UFBQUFBQUFBQUFBQUFBQUFBQUFBQUFBQUFBQUFBQUFBQUFBQUFBQUFBQUFBQUFBQUFP/AABEIANUAeAMBEQACEQEDEQH/xAGiAAABBQEBAQEBAQAAAAAAAAAAAQIDBAUGBwgJCgsQAAIBAwMCBAMFBQQEAAABfQECAwAEEQUSITFBBhNRYQcicRQygZGhCCNCscEVUtHwJDNicoIJChYXGBkaJSYnKCkqNDU2Nzg5OkNERUZHSElKU1RVVldYWVpjZGVmZ2hpanN0dXZ3eHl6g4SFhoeIiYqSk5SVlpeYmZqio6Slpqeoqaqys7S1tre4ubrCw8TFxsfIycrS09TV1tfY2drh4uPk5ebn6Onq8fLz9PX29/j5+gEAAwEBAQEBAQEBAQAAAAAAAAECAwQFBgcICQoLEQACAQIEBAMEBwUEBAABAncAAQIDEQQFITEGEkFRB2FxEyIygQgUQpGhscEJIzNS8BVictEKFiQ04SXxFxgZGiYnKCkqNTY3ODk6Q0RFRkdISUpTVFVWV1hZWmNkZWZnaGlqc3R1dnd4eXqCg4SFhoeIiYqSk5SVlpeYmZqio6Slpqeoqaqys7S1tre4ubrCw8TFxsfIycrS09TV1tfY2dri4+Tl5ufo6ery8/T19vf4+fr/2gAMAwEAAhEDEQA/AP0loAKACgAoAKACgAoAKACgAoAKACgAoAKACgAp2DpcKQk7hQMKBpXAc0C62CgAoFcMigLhmgYUCuGadirBSBqwUCFoFcTNOxVhDnBx1pNl01zT5GZVtrM11a3E0dsn7gkMPNJyB17VnfU7p0Iwsi5p+oRalbCaIkDoVbgiquc0qT6Fk/d4Gc9PQ/Si5i4unHmZnHV9msCxMWFxkyBvbPSi50xo80PaGhuHXd8v94njFFzlu+xBf30VhbiVznJCqPU0XLhF1HYbNqMMF1Bbkgyy9v7oxnmi5botFpgUba3ykZyCeaLmTTg7CEgfxA/Q0XKSb6DseuBVXM0mwYbfY/lSbK5ZR1Y3cvXcMHoc9aVxXfYz7rWDa6pDaeVlZcYk3YIyfSpvqdfsuajzLc0QNwJyDxnrmtEzhUZReojEAMSQBjqahm8dK6/rsc3o9zFDp+oF5APnOFz146D61n1PUrOLrQf9dDMSwuLSC1edGS3llBKnjAHTP5nvVG0XTbkuxt6KGXWdRC5EG7OVxy1Bw4z2bop9dCveCI+KG8zbsEZJ39OVoNKdT/ZrLzMmMzQWVq7bhbrOSCwyOMdR6UHfNUUvdLd/AsOnE+es0f2gNlF+QZBPB7jigxpSTctNkya5eD/hILNxt8sxjBxjLcjpQJybhzdf+CVoEa4e7WWZbedZlfLKS56420E1mqUYtLVotadYW9/rGopKquqsSoB9+1AV63saPPBK+m50GpWgu9OngC7nZCE9c44p3PMpy5Z2ZzcU11KNNuVj3AE2y57kcc/r+RpXPZ5qbTRZv4jBq6Qlo4rdrfZG0oJX3PUc0GFCcKibktinJbpDfaXE0iyqEwXPQjc1IIVI3NPwumHv9vNv537vA9znFO5y4uUZG4eRgjI9DWzR57dnzES2kCkbYYxzn7orO2o5VnKLl2JXQSKUcB1PVW5H5VViPbSSi+4kUSRKFRFRR2UYosVO9RuPYa9tFJnfEj5OTuUGixVObXuDmhRo9jIpT+6VGKLD9pIabaAw+V5SeVxhNowPwosJ1ZJpR66A1vE7IWjjOz7uVHy9+PSiwuep7XkBreJ5RK0aGQdHIGaLD9rKTcZdAW2hjbcsaK3qFGTRYbqOouRkme/Q0WM5P3xqxIoACqADkADofWixpKcoyElgiuP9bGsgznDqCAfxosJTdPRdQa2hdcNEjDAGCo6CixXM0OjjWJQqKqKOyjFFjOTch1MQUAFABQAUAFABQAUAFABQAUAFABQAUAFACO4jRmY4VRkn2oGlcg/tC3xE3mfLKcIcHB5xU3NfZS3JYZknjDodyk46EU7mTTTsJHcRyu6q4JQ7WHof8mmtRuLjuSAgkjI49+tMVmBIAyTx61Nx8rGxyLKispypGRRckdTAKACgAoAKACgAoAKAGSjMTA55UjjrSZrT0ephWsE6W2mM/mlllyU2AbBg+g+nWo6nc5x5C2RPP4fkVg7SfNxghuvtTMY8l7sjzNDdXEkKSqWmG3Knldh55HTOPzod+hvJ02x9vJcNBH5jzlmdFZTGVK8/NzS1I/djrKS4+1ETNNsDMu0x/KV/hOaYTdO2hoWyCO3iABChAACMEU0cMmnsSVRAUAFABQAUAFABQAUAUtZ1mx8P6Teanql5Dp+nWcL3Fxd3DbI4Y1BZmZuwABJPtQO5laN8R/DPiHS9D1Ky1uye11uFZ9PV7hVkuFIzhVPO4ZAIGcHg4PSbBdmpp+uadqhi+x6hZ3zTFjF9mnVxIFIDbcHJwTgnHBOPq7BdmNd/EXRIBY3K6jp82h3Kz51YX8f2eNkZAELZAOdx5yMFcHqKd0gRqXXibRrGaOG61WyikfbsR7lFZ9wyuATk5GCOORT1Ym2Rv4w8P22lwX82u6bHZXMnl29y15GIpjxwrZwx56Ln8TxU2FbzHf8ACWaJ9qe2Ot6d9pjnW2kjN2mUlPRGGchj/dxnqOaLBYuwanZ3wnWzuY55LeTyJlRlcxS4yUYA/K2P4Tz9eDTGUz4r0QxX8ia1ppTT22Xjfa0It2yRhyM7ORj5sfQ0AWLnWbCxura1ub+2hubgMYYnlCvKFwSVU4JAU5J6d+xoA5Xw78UbHxtc6Rd+Gfsus+Fr+G+b+247xFAltplhKJGeZFLeYfMU7QEH99TQB0Ft4t0K808Xtvrmm3FqZjALiK8iaIuOSofdgnGePYntigDUhniuYY5oZUmikUMkkbBldT0YEdiORQA6gAoAwfH/AIfn8WeBfEeiWzxx3Wpabc2UTy52K0kTIpbHOASOlAHiHwf+APi/wPpfinS9Zk0O6ttf0/RYGktb2Yvaz2tlDZSspaBdy7LcTRv8uJCykKMSUAcnq/7Knj7V7XX9KGo6DY6dcweMEtL+K9uGmB1e7gu7dnhNvgBTAY5B5hBEhK+hAPdLfw74p1H7Rd6npHhzTru4F0Xh0y8kkVmaBY42eV4UMjMVALbAFVR941Ljd3KR5R8IP2avFvw/8NTWGq3OiXExg8Hwq9pcTOpGlGD7TndApAbySYxjn5d23rWilymbOs8AfCTxf4L8X67fvFoGpaZqeo+IL1rdrqcSbb2a1ltlx5JHWCQSjkAOrAt2kosw/s6Q2fxG0TxHBqDeRa+GDo12TlZZrqJfJtbvgFdwhmvlbLfxx4yASACL9m34O618KNFsrbXNL8K2up2ek2+kSaxoMk011qIgYiJ5mkjj8sBMfIPMG6RyCBjIB58f2UvFeg6joGpaDd6TPZadqUGqP4O1PVbr+zIpXhvYLxbWXyDJbxsLmKRFKsqsHGFBBcA634e/BXxh8PvH95cW2neCm8I6rFpcr2kQmSTRJbRDGYbOIxFJE2BQjl4yrMzFDnZQBy2jfs1ePdG8N6Bp4n8OvPpGh+KNNjLXc5jlfUbhZrVyBbj5RtAkGeAfl30AdX47+Bvijxl8XtE8YIuhWUNrqeg3lygupWldbFdSMuP3OC2+/UKDjKxkkqTtoA7/AOAHgTUvhf8ABXwb4S1h7STU9G06OymewkaSBig27kJVTg46FQR0oA7+gAoAKACgAoAKACgAoAKACgAoAKACgAoAKACgAoAKACgAoAKACgAoAKACgAoAKACgAoAKACgAoAKACgAoAKACgAoAKACgAoAKACgAoAKACgAoAKACgAoAKACgAoAKACgAoAKACgAoAKACgAoAKACgAoAKACgAoAKACgAoAKACgAoAKACgAoAKACgAoAKACgAoAKACgAoAKACgAoAKACgAoAKACgAoAKACgAoAKACgAoAKACgAoAKACgAoAKACgAoAKACgAoAKACgAoAKACgAoAKACgAoAKACgAoAKACgAoAKACgAoAKACgAoAKACgAoAKACgAoAKACgAoAKACgAoAKACgAoAKACgAoAKACgAoAKACgAoAKACgAoAKACgAoAKACgAoAKACgAoAKACgAoAKACgAoAKACgAoAKACgAoAKACgAoAKACgAoAKACgAoAKACgAoAKACgAoAKACgAoAKACgAoAKACgAoAKACgAoAKACgAoAKACgAoAKACgAoAKACgAoAKACgAoAKACgAoAKACgAoAKACgAoAKACgAoAKACgAoAKACgAoAKACgAoAKACgAoAKACgAoAKACgAoAKACgAoA//9k=",
                        "timestamp": 185607754462.19998,
                        "timing": 4435.0
                    },
                    {
                        "data": "data:image/jpeg;base64,/9j/4AAQSkZJRgABAQAAAQABAAD/2wCEAAMCAgMCAgMDAwMEAwMEBQgFBQQEBQoHBwYIDAoMDAsKCwsNDhIQDQ4RDgsLEBYQERMUFRUVDA8XGBYUGBIUFRQBAwQEBQQFCQUFCRQNCw0UFBQUFBQUFBQUFBQUFBQUFBQUFBQUFBQUFBQUFBQUFBQUFBQUFBQUFBQUFBQUFBQUFP/AABEIANUAeAMBEQACEQEDEQH/xAGiAAABBQEBAQEBAQAAAAAAAAAAAQIDBAUGBwgJCgsQAAIBAwMCBAMFBQQEAAABfQECAwAEEQUSITFBBhNRYQcicRQygZGhCCNCscEVUtHwJDNicoIJChYXGBkaJSYnKCkqNDU2Nzg5OkNERUZHSElKU1RVVldYWVpjZGVmZ2hpanN0dXZ3eHl6g4SFhoeIiYqSk5SVlpeYmZqio6Slpqeoqaqys7S1tre4ubrCw8TFxsfIycrS09TV1tfY2drh4uPk5ebn6Onq8fLz9PX29/j5+gEAAwEBAQEBAQEBAQAAAAAAAAECAwQFBgcICQoLEQACAQIEBAMEBwUEBAABAncAAQIDEQQFITEGEkFRB2FxEyIygQgUQpGhscEJIzNS8BVictEKFiQ04SXxFxgZGiYnKCkqNTY3ODk6Q0RFRkdISUpTVFVWV1hZWmNkZWZnaGlqc3R1dnd4eXqCg4SFhoeIiYqSk5SVlpeYmZqio6Slpqeoqaqys7S1tre4ubrCw8TFxsfIycrS09TV1tfY2dri4+Tl5ufo6ery8/T19vf4+fr/2gAMAwEAAhEDEQA/AP0loAKACgAoAKACgAoAKACgAoAKACgAoAKACgAp2DpcKQk7hQMKBpXAc0C62CgAoFcMigLhmgYUCuGadirBSBqwUCFoFcTNOxVhDnBx1pNl01zT5GZVtrM11a3E0dsn7gkMPNJyB17VnfU7p0Iwsi5p+oRalbCaIkDoVbgiquc0qT6Fk/d4Gc9PQ/Si5i4unHmZnHV9msCxMWFxkyBvbPSi50xo80PaGhuHXd8v94njFFzlu+xBf30VhbiVznJCqPU0XLhF1HYbNqMMF1Bbkgyy9v7oxnmi5botFpgUba3ykZyCeaLmTTg7CEgfxA/Q0XKSb6DseuBVXM0mwYbfY/lSbK5ZR1Y3cvXcMHoc9aVxXfYz7rWDa6pDaeVlZcYk3YIyfSpvqdfsuajzLc0QNwJyDxnrmtEzhUZReojEAMSQBjqahm8dK6/rsc3o9zFDp+oF5APnOFz146D61n1PUrOLrQf9dDMSwuLSC1edGS3llBKnjAHTP5nvVG0XTbkuxt6KGXWdRC5EG7OVxy1Bw4z2bop9dCveCI+KG8zbsEZJ39OVoNKdT/ZrLzMmMzQWVq7bhbrOSCwyOMdR6UHfNUUvdLd/AsOnE+es0f2gNlF+QZBPB7jigxpSTctNkya5eD/hILNxt8sxjBxjLcjpQJybhzdf+CVoEa4e7WWZbedZlfLKS56420E1mqUYtLVotadYW9/rGopKquqsSoB9+1AV63saPPBK+m50GpWgu9OngC7nZCE9c44p3PMpy5Z2ZzcU11KNNuVj3AE2y57kcc/r+RpXPZ5qbTRZv4jBq6Qlo4rdrfZG0oJX3PUc0GFCcKibktinJbpDfaXE0iyqEwXPQjc1IIVI3NPwumHv9vNv537vA9znFO5y4uUZG4eRgjI9DWzR57dnzES2kCkbYYxzn7orO2o5VnKLl2JXQSKUcB1PVW5H5VViPbSSi+4kUSRKFRFRR2UYosVO9RuPYa9tFJnfEj5OTuUGixVObXuDmhRo9jIpT+6VGKLD9pIabaAw+V5SeVxhNowPwosJ1ZJpR66A1vE7IWjjOz7uVHy9+PSiwuep7XkBreJ5RK0aGQdHIGaLD9rKTcZdAW2hjbcsaK3qFGTRYbqOouRkme/Q0WM5P3xqxIoACqADkADofWixpKcoyElgiuP9bGsgznDqCAfxosJTdPRdQa2hdcNEjDAGCo6CixXM0OjjWJQqKqKOyjFFjOTch1MQUAFABQAUAFABQAUAFABQAUAFABQAUAFACO4jRmY4VRkn2oGlcg/tC3xE3mfLKcIcHB5xU3NfZS3JYZknjDodyk46EU7mTTTsJHcRyu6q4JQ7WHof8mmtRuLjuSAgkjI49+tMVmBIAyTx61Nx8rGxyLKispypGRRckdTAKACgAoAKACgAoAKAGSjMTA55UjjrSZrT0ephWsE6W2mM/mlllyU2AbBg+g+nWo6nc5x5C2RPP4fkVg7SfNxghuvtTMY8l7sjzNDdXEkKSqWmG3Knldh55HTOPzod+hvJ02x9vJcNBH5jzlmdFZTGVK8/NzS1I/djrKS4+1ETNNsDMu0x/KV/hOaYTdO2hoWyCO3iABChAACMEU0cMmnsSVRAUAFABQAUAFABQAUAUtZ1mx8P6Teanql5Dp+nWcL3Fxd3DbI4Y1BZmZuwABJPtQO5laN8R/DPiHS9D1Ky1uye11uFZ9PV7hVkuFIzhVPO4ZAIGcHg4PSbBdmpp+uadqhi+x6hZ3zTFjF9mnVxIFIDbcHJwTgnHBOPq7BdmNd/EXRIBY3K6jp82h3Kz51YX8f2eNkZAELZwc7jzkYK4PUVMpcqYI1LrxNo1lNHDdatZQyPt2I9ygZywyoAJycjBHHIraStt3t+Am2Rv4w8P22lwX82u6bHZXMnl29y15GIpjxwrZwx56Ln8TxWdhW8x3/CWaJ9qe2Ot6d9pjnW2kjN2mUlPRGGchj/AHcZ6jmiwWLsGp2d8J1s7mOeS3k8iZUZXMUuMlGAPytj+E8/Xg0xlM+K9EMV/ImtaaU09tl432tCLdskYcjOzkY+bH0NAFi51mwsbq2tbm/tobm4DGGJ5QryhcElVOCQFOSenfsaAOV8O/FGx8bXOkXfhn7LrPha/hvm/tuO8RQJbaZYSiRnmRS3mHzFO0BB/fU0AdBbeLdCvNPF7b65ptxamYwC4ivImiLjkqH3YJxnj2J7YoA1IZ4rmGOaGVJopFDJJGwZXU9GBHYjkUAOoAKAOf8AiFokvifwF4j0eGSKGfUtNubKKWbIRWkiZFLY52gkE4oA8J+EHwT8SeCNL8VaXrN94cubbX9P0WBpbXUJS9rPa2UFlKVLQruXZbiaN/lxIWQhRiSgDk9X/Zm8Z6vba/pS634astOubfxelpfxahM0wbV7uC7t2eEwYAUwmOQeYQRISvoQD3a10zX9SNxd6nZ+FtOu7j7UXh0y/eRWZoFjjZ5XhQyMxUAttAVVH3jWNSN03/W5SPJvhD+z14j+H3hubT9U1Lw7cymDwfCr2l9IykaUYPtOd8CkBvKYxjHPy7tvWuycrX9V+SM2dZ4A+G/ifwX4v12/d/DOpaZqeo+IL1rdr+USbb2a1ltlx5JHWCQSjkAMrAt2xKLMHwGsLT4j6J4ji1iMQWvhg6NdkygSzXUS+Ta3fy/LuEM18rZb+OPGQCQARfs2/C3UPhRotla63ZeEbfU7PSbfSJNY0G4kludREDERPM0iJ5YCY+QeYN0jkEDGQDz0/sxeI9B1HQNS0HUtEnstO1GDVJPB2qa1cf2ZFK8N7BeLay+QZLdGFzFIilWRWDjCgguAdd8PPhL4n+H3j+9uLa38CnwjqsWlyvaRSyJJoktohjMNnEYmSRNgUI5eMqzMxQ52UAcxo37PPjLRvDegWA1Dwu8+kaH4o02MtfzGOV9RuFmtXIEA+UbQJBngH5fMoA6zx18Hdd8Z/F7RPGCXHhyyitdT0G8uUF7I0rrYrqRlx+4wW336hQcZWMklSdtAHf8AwB8JXHwv+Cvg3wlq99p0mp6Np0dlO9hOZIGKDbuQsqnBx0KgjpQB33261/5+Yf8Avsf40AH2+1/5+of++x/jQB4t+2yPN/Zb+IY6/wDEvHH/AG1jrqw2tQyqfwz8VoLReMpivqFHVM8Tqy2lugPSuhAWItoyMVTIluSFuPlqkSTKlICQDt/SqjuJkqJn0/AVoSTLHk4oAesIU8UAOWEZP+FXcCRIefSmuV/G7FJN7Ow4IpJAIz35pc0fsy/Ijlqxd0yRYvmxkD2zTU2/cctPkOUq0tLjvJXJGQTntV3pU95fkEadTrL+vuP1v/bSB/4Ze+IJ9bEf+jY6+Awi/eH0dTSFj8XFcKeeK+t0sjxmrNkqNuOQD+VUnYkliOCcqR9RTvclocGBPpVpomzLCPQ7LqTclRwPb60lLUV7kocY6/kavmQWJFmx0/WjmQiQTnOAM07odhRNnof1oenUnXsWIommOAykepqfbumm4x5vIap+1fK9D1fwt8F9I8UaUl4njvSrCZlyYLxCpUj6tz19K/PMw4uxOBlaGCqy/wAMb/ofRYfKqU1dzS/r1N2D9l63jEsk/wATfDUmMFUjBz0zxg814j8QcU9Hl9Zesf8AgHb/AGLQa0qL+vmcb44+G1p4X+yLYa/Br0szMjLBEyCIjHOSxGD+HSvs8o4kePjeph5R9dOnoeRisqjTfuy/r7z9MP22G8v9ln4gk9BYA/8AkWOuGheNQ7KmqPxX+0wEJvJRzwMtgZr25VXojg5PeLMKbzhFck9WTOB+a8/hS52aciHi1kQsZZflx3Qj+lWqrSIlTuV2eSJ8LqEUcfYuCB+ZFQ67RPsizbTvKSqXFvKAcMRJj+laL3NUwdNE09zdQYxYT7f7yhWB/I5rX63Laxn7FSH2mpmY7RaXAc/3oj/hR9al2H9Wj3JLjULi3JxZPIMdQh4/EgCsp4mbeiKWHj3MtfEVzuy3yR/3WhXI/HfXM8XNdDVYeHc17fxnFawJuswdo5ZhgH8waTrzZryQNFfi1YRxiOTRrGeNhhl+zK+R9VYEVhKd/jvbyE4R6GhD8ZdCBAGmeUApXZFcyxqPTAzWscRGHwRY3Q9orKVi/a/GXQ43VvsLF+PvXchH14Oaf1mtU92Tsv68hQwzpO/MdfZ/tA6X5cUaw6TBnGWlWVmb2bK81xVaMZO/P/X3nS6ttD9KP2438n9k74kyE426euDwcfvo/WuenJp3Y2rn4fLq8LxBysbunZgAT+I4r0FWi9W9TFwXQuwa/bTQ5lggRgegVcn8RVqtEhxZM11pjDIYwk9Qhcgj/vqm6sRJSIHNhdKBbzLGc9W3g/zqHKDHaRNa31xpqO1u8V0W7RyOVX/gJBFNVEg5Szb649wv74RB/RvLH8wK0jWXUhwHrq6Wr5EcUh9VeMflg1p7WJPIy3/wkJQAuzRKeeWA/UGmqsSXBjZ9RMYDCUNE3ykid2/k1P3JByyIZPEJswFidY16AJKxwf8AgQrPnpdEX7OfcbHq0rn96rSk/MP37YqeaPYahKO7Jr3UrQRbZyvHVVdGI/BhWV4rZFcknszKabS53yLyOFPV7RWI/wC+aL825pyStqyTydNZVNtc6bO3+2JIT+PzUe72QezZ+1P7doLfsjfEwZx/xLl/9Hx15aVzdn4RC2KgsVUjGS2a1UGQtGT/AGJWCE7GBGcDrWigwcixDBDDgpIWY9jyBWns7kcw+UxzsBt2n1jO3+VHsw5hzwhZeCz+rbs5rT2RPMBsjOcNCdvsoOaapBzFiDRSSP3Mqj0ySD+HSq9mHMStojuhVvNRCf75UflVKmS5FU2tiR5TXEirn7plJwaly5RcwjpYQsMSNJu6qrZrLniiveHx6mlvxHDNjGMhc0niIroHJKehZLRXMysYt7Hr5in/AApqtF9C1CURJbXzGYJZ+Z2wF4/Wk53d0NqTIxCIlCf2Z2xn5anmYuWR+9H7TWi+GvEvwI8Yad4v1qfw74cubNUvtSt4mlaBPMQ7gihiecdAfyrjpuo2bPQ/M2P9nf8AZNPT9oDWiPT+xZf/AIxXeoVbXRj7SN7MmT9nT9lXd8v7QGtAe2iSf/GKTp4l/wDDj56Yr/s3fsrv1/aB17H+zo8o/wDaFCo4j+mS6tOIo/Zq/ZWZVUfH3XmAPfSZs/8Aoiq+r4h/8OL21MUfs1fssjay/HzWwR3XRpR/7Qp/VcT/AEy/a0iST9m39l2dcSfH7XSOozpMp/8AaFH1XE/0w9rSGp+zN+yyucfH3XcEf9AiX/4xR9VxP9MPa0i3B+zb+ytGPn+OuuTntu0qYD8vIq1hcV0in8/+CL21NE8H7On7KS5P/C59Qc+raLL/APGKr6ri/wDn2vw/zD29Mv2XwM/Zeg+aD42apF/u6NJ/8YpLCYv/AJ9r8P8AMj2lM1Lb4U/szWzZ/wCF2apL/vaRKP5QCrWHxa/5dr8P8xOpTF/4VT+zIXLf8Lp1bd040yfj84av2GM/59r8P8yfaUyIfBv9l7du/wCF06zk/e/4l9wM/lDT9ji1/wAu1+H+Ye0pk0Xwq/Zih4Pxm1SQdvO0uaT+cNHssX/z7X4f5h7SmfZn7bmT+yr8Qx/1Dx/6NjrzKDfPZnVUd43R+J1vHjHT8q+lpppI8eV5NmhCvbj8q6E5GRdhG4dsUSlK+hLsTqQOg4+lbRnIXujg+D0yPYVtzyIJlbd6dPSjnkBIqnYOP0p88mBKFyccDAp8z6sNOokKMOMUcz7/AJC0JUAXheKpy83+AWJEByehqU3ff8iboUIzNjirv5v8AuP2heDgn2pX8/yC4oQfKSueecCnr3/ILn64/ttL/wAYr/EP/sHj/wBGx18DQ/iI+ln/AAz8UoV5Ar6iOyPI7l5B8wroSMmWogVBFElqZslztFUkIkTHJPbvWgD4iGzg4+lICZdpOOcn3q0BKBuBIHSqZLJFwp5yTSELG4JPB9KCmSqcDP6U0ZE6x7GPcetMBMAn39aXUBSCygZ6VoB+t/7bAP8Awy18Qx/1Dx/6Njr4HDa1NT6af8M/FWNCMV9Ulax4ybuy6iYwe9bpksnjYVW5myQ4bApiJBFkcnNJNgSLxxVrUTHxRYIY1Qrk6YAOehPamInBRs4U0ALCnIyeO9AClApJ680CZJsDL8pwKLkgFBYc80wLMYCjGc1oB+tf7a5z+y58Qv8ArwX/ANGx18Lhbe0Ppqn8M/FmIcivqraI8VbsucYH0qkJhCRzyKszaJhgkYxmgROtSgJAn7zpWqEywVJ4HAqySREOR6igCVchiM/jQA5YwmTnP40ASEKcdKBMUA4IA5oJHwxfMN6genFNATmNAR8pznnFWB+s/wC2mM/su/EEf9OA/wDRsdfB4P8AiH01T+Gfi4qFMcjFfXdEeJ1ZP2FUARqAetNAWEAH1pmbJscVEhEqsMnGTW8dgJFbkf1qgLMbHJPtQSxwO9Tng0CHAnJ44oIJNoBBz+FNATqcBvemA5X4HqKAHpJv5PWgD9aP20v+TXviCf8ApwH/AKNjr4XB/wAQ+mqfwz8XQvINfXbJHidWTKQaL3Acq/NxVpibsShguCfWqM2WAwPNZyAkQcnt7it47CJkTB65qguTpt38+lAmTgAEelAhNxA6k0EC7wRxRewxdxBxVLULExZC69Qe9MLCsqvjB6Uh2P1u/bSP/GL3xB/68B/6Njr4XB/xD6Sp/DPxeVuK+t6I8TqyQDmqSAlTuKpqxEtx6jC8jP1qkSP6AE1nICwoO72reOwmWN2MVRJLGFU5J5PrQBNuUdxQA1WBOKCB6KMEDrmkND8hnAyBn16Ur2KFVTnIAPzYovcq2lx5DYGQc+1FzNux+t37aAz+y98Qv+vAf+jY6+Jwf8Q+lqfwz8Xo8KfU19d0R4nVkytlulF2A5H2y49aLtkS3Js7jitESSKA/XnFFgJvmAz29KpMTJY2DjnIIq0SWNowD1psB6uM85AoAQsUPHNPQVhUl2nODzxUtX62GkSzTQWcZkmfjsBXLWnGmr8x0UcPUnLXYx/D16WvJ/NdvLeXMZxxivPoYuE6vLKp8tP8z0KmDkoe6dM0Ak5Vsj1r1FKLfu6nl+ycH+8P1n/bP4/Zf+IOeB9gH/o2OvjsJ/EPfqfwz8Xk2huOpr62+iPE6smiwrEHn6UASKEB/CgiW45QOzYrVJkkyNxxj8KAHo7Dqc0XEyxG2VOcjdWkSRQASMMeKpgSrI4+QkYpXQDlO0jCg1FwJVAJweMnpnAJ9KmUoxi3JXKj8SPRdP8A2bde8QaLa6rb3VlLDJbpOFklkjkUEAngqV6uO9fjOP4yoYTEeynTf3ry/wAz9NwmCTpX/rqWbL9l/wATyZjkWzLFgpla4YjHBzhUPYiuKtxrl0Y86pPm9V/mbU8OnNxZQ8WfDSX4f21gbi7iuXuvMBEO7auwgYG7rnPpX2XDGdPNeaUItLzt2bPls6oRpNWf9XP04/bU5/Zd+IQHX7AP/Rsdd2F/iHNU/hn4tREhgW49K+qXQ8TqydTzkVoBInU54oJauCnDc8VtGVibFmF/lxuH5VAiZDu7g0gJkK4Azz6VpF2AcGXccHmnJ3JYrMGbI5qRD48s47DNAGlZqquCTjn7wwcD19PzrGq7R3sXCLlJWPvH9nQ+HdU+GtitxN/Z0qW4hbzHwhUCMdTxnI7V/GnFscSsxunp8u0T9WwbmqNk/wCtT2KPTvC9hBI39pwP8youxlbrFGe3418m+eUFeev/AATSHMpNs+QP2lrjRtSg0C3024V7i3mu0lZGyC3yELx75r+hvD6Xs6T9pO2q/wDST5fOIqq1/XU+2P20W/4xj+IKeth1+kiH+lfoWHly1DzZr3bH4tbsdq+h+sWtoeZ7LV6kkb5zxVfWfIPZeZOo3c0fWfIXsvMeeetL6z5B7LzJYpRHxsBz61f1nyI9j5k0TjONoo+s+Qex8yVSScj5cUfWfIPY+ZIrYYE/NTWJt0JdHzG7sHpT+tf3Rex8xVcrgdRR9a/uh7HzNKyff2xgZ+tY1asayUZJ/J/8AqNJxaaZ6Z4K+MOtfDjRvsxWLVLGZiVgf93sOQeoznp6V+YZ3wphMfP2rk19z6Ly8j7HC5jKnHl5b/M9CsP2sNRaFkXQYFFwoUj7RwPkCZwEHYCvi6fBOHjUv7VtX/lR6X9oe58H4/8AAOM12O48X31lqtzOsFtHMxjsYI9qjkHls5PSv0fKspoZfDlg7/cunofP4qr7Z3tY/wD/2Q==",
                        "timestamp": 185608247190.0,
                        "timing": 4927.0
                    }
                ],
                "scale": 4927.278,
                "type": "filmstrip"
            },
            "id": "screenshot-thumbnails",
            "score": null,
            "scoreDisplayMode": "informative",
            "title": "Screenshot Thumbnails"
        },
        "service-worker": {
            "description": "The service worker is the technology that enables your app to use many Progressive Web App features, such as offline, add to homescreen, and push notifications. [Learn more](https://developers.google.com/web/tools/lighthouse/audits/registered-service-worker).",
            "id": "service-worker",
            "score": 0.0,
            "scoreDisplayMode": "binary",
            "title": "Does not register a service worker that controls page and start_url"
        },
        "speed-index": {
            "description": "Speed Index shows how quickly the contents of a page are visibly populated. [Learn more](https://developers.google.com/web/tools/lighthouse/audits/speed-index).",
            "displayValue": "4.4\u00a0s",
            "id": "speed-index",
            "numericValue": 4417.0,
            "score": 0.74,
            "scoreDisplayMode": "numeric",
            "title": "Speed Index"
        },
        "splash-screen": {
            "description": "A themed splash screen ensures a high-quality experience when users launch your app from their homescreens. [Learn more](https://developers.google.com/web/tools/lighthouse/audits/custom-splash-screen).",
            "details": {
                "items": [
                    {
                        "failures": [
                            "No manifest was fetched"
                        ],
                        "isParseFailure": true,
                        "parseFailureReason": "No manifest was fetched"
                    }
                ],
                "type": "debugdata"
            },
            "explanation": "Failures: No manifest was fetched.",
            "id": "splash-screen",
            "score": 0.0,
            "scoreDisplayMode": "binary",
            "title": "Is not configured for a custom splash screen"
        },
        "structured-data": {
            "description": "Run the [Structured Data Testing Tool](https://search.google.com/structured-data/testing-tool/) and the [Structured Data Linter](http://linter.structured-data.org/) to validate structured data. [Learn more](https://developers.google.com/search/docs/guides/mark-up-content).",
            "id": "structured-data",
            "score": null,
            "scoreDisplayMode": "manual",
            "title": "Structured data is valid"
        },
        "tabindex": {
            "description": "A value greater than 0 implies an explicit navigation ordering. Although technically valid, this often creates frustrating experiences for users who rely on assistive technologies. [Learn more](https://dequeuniversity.com/rules/axe/3.1/tabindex?application=lighthouse).",
            "id": "tabindex",
            "score": null,
            "scoreDisplayMode": "notApplicable",
            "title": "No element has a `[tabindex]` value greater than 0"
        },
        "tap-targets": {
            "description": "Interactive elements like buttons and links should be large enough (48x48px), and have enough space around them, to be easy enough to tap without overlapping onto other elements. [Learn more](https://developers.google.com/web/fundamentals/accessibility/accessible-styles#multi-device_responsive_design).",
            "details": {
                "headings": [
                    {
                        "itemType": "node",
                        "key": "tapTarget",
                        "text": "Tap Target"
                    },
                    {
                        "itemType": "text",
                        "key": "size",
                        "text": "Size"
                    },
                    {
                        "itemType": "node",
                        "key": "overlappingTarget",
                        "text": "Overlapping Target"
                    }
                ],
                "items": [
                    {
                        "height": 18.0,
                        "overlapScoreRatio": 0.8333333333333334,
                        "overlappingTarget": {
                            "nodeLabel": "Do something else",
                            "path": "3,HTML,1,BODY,18,BUTTON",
                            "selector": "body > button.small-button",
                            "snippet": "<button class=\"small-button\">Do something else</button>",
                            "type": "node"
                        },
                        "overlappingTargetScore": 720.0,
                        "size": "200x18",
                        "tapTarget": {
                            "nodeLabel": "Do something",
                            "path": "3,HTML,1,BODY,17,BUTTON",
                            "selector": "body > button.small-button",
                            "snippet": "<button class=\"small-button\">Do something</button>",
                            "type": "node"
                        },
                        "tapTargetScore": 864.0,
                        "width": 200.0
                    }
                ],
                "type": "table"
            },
            "displayValue": "0% appropriately sized tap targets",
            "id": "tap-targets",
            "score": 0.0,
            "scoreDisplayMode": "binary",
            "title": "Tap targets are not sized appropriately"
        },
        "td-headers-attr": {
            "description": "Screen readers have features to make navigating tables easier. Ensuring `<td>` cells using the `[headers]` attribute only refer to other cells in the same table may improve the experience for screen reader users. [Learn more](https://dequeuniversity.com/rules/axe/3.1/td-headers-attr?application=lighthouse).",
            "id": "td-headers-attr",
            "score": null,
            "scoreDisplayMode": "notApplicable",
            "title": "Cells in a `<table>` element that use the `[headers]` attribute only refer to other cells of that same table."
        },
        "th-has-data-cells": {
            "description": "Screen readers have features to make navigating tables easier. Ensuring table headers always refer to some set of cells may improve the experience for screen reader users. [Learn more](https://dequeuniversity.com/rules/axe/3.1/th-has-data-cells?application=lighthouse).",
            "id": "th-has-data-cells",
            "score": null,
            "scoreDisplayMode": "notApplicable",
            "title": "`<th>` elements and elements with `[role=\"columnheader\"/\"rowheader\"]` have data cells they describe."
        },
        "themed-omnibox": {
            "description": "The browser address bar can be themed to match your site. [Learn more](https://developers.google.com/web/tools/lighthouse/audits/address-bar).",
            "details": {
                "items": [
                    {
                        "failures": [
                            "No manifest was fetched",
                            "No `<meta name=\"theme-color\">` tag found"
                        ],
                        "isParseFailure": true,
                        "parseFailureReason": "No manifest was fetched",
                        "themeColor": null
                    }
                ],
                "type": "debugdata"
            },
            "explanation": "Failures: No manifest was fetched,\nNo `<meta name=\"theme-color\">` tag found.",
            "id": "themed-omnibox",
            "score": 0.0,
            "scoreDisplayMode": "binary",
            "title": "Does not set an address-bar theme color"
        },
        "time-to-first-byte": {
            "description": "Time To First Byte identifies the time at which your server sends a response. [Learn more](https://developers.google.com/web/tools/lighthouse/audits/ttfb).",
            "details": {
                "headings": [],
                "items": [],
                "overallSavingsMs": -29.436999999999898,
                "type": "opportunity"
            },
            "displayValue": "Root document took 570\u00a0ms",
            "id": "time-to-first-byte",
            "numericValue": 570.5630000000001,
            "score": 1.0,
            "scoreDisplayMode": "binary",
            "title": "Server response times are low (TTFB)"
        },
        "total-byte-weight": {
            "description": "Large network payloads cost users real money and are highly correlated with long load times. [Learn more](https://developers.google.com/web/tools/lighthouse/audits/network-payloads).",
            "details": {
                "headings": [
                    {
                        "itemType": "url",
                        "key": "url",
                        "text": "URL"
                    },
                    {
                        "itemType": "bytes",
                        "key": "totalBytes",
                        "text": "Size"
                    }
                ],
                "items": [
                    {
                        "totalBytes": 71654.0,
                        "url": "http://localhost:10200/zone.js"
                    },
                    {
                        "totalBytes": 30174.0,
                        "url": "http://ajax.googleapis.com/ajax/libs/jquery/2.1.1/jquery.min.js"
                    },
                    {
                        "totalBytes": 24741.0,
                        "url": "http://localhost:10200/dobetterweb/lighthouse-480x318.jpg"
                    },
                    {
                        "totalBytes": 12640.0,
                        "url": "http://localhost:10200/dobetterweb/dbw_tester.html"
                    },
                    {
                        "totalBytes": 12640.0,
                        "url": "http://localhost:10200/dobetterweb/dbw_tester.html"
                    },
                    {
                        "totalBytes": 1703.0,
                        "url": "http://localhost:10200/dobetterweb/dbw_tester.js"
                    },
                    {
                        "totalBytes": 1108.0,
                        "url": "http://localhost:10200/dobetterweb/dbw_disabled.css?delay=200&isdisabled"
                    },
                    {
                        "totalBytes": 821.0,
                        "url": "http://localhost:10200/dobetterweb/dbw_tester.css?delay=100"
                    },
                    {
                        "totalBytes": 821.0,
                        "url": "http://localhost:10200/dobetterweb/dbw_tester.css?delay=2000&async=true"
                    },
                    {
                        "totalBytes": 821.0,
                        "url": "http://localhost:10200/dobetterweb/dbw_tester.css?delay=2200"
                    }
                ],
                "type": "table"
            },
            "displayValue": "Total size was 157\u00a0KB",
            "id": "total-byte-weight",
            "numericValue": 160738.0,
            "score": 1.0,
            "scoreDisplayMode": "numeric",
            "title": "Avoids enormous network payloads"
        },
        "unminified-css": {
            "description": "Minifying CSS files can reduce network payload sizes. [Learn more](https://developers.google.com/web/tools/lighthouse/audits/minify-css).",
            "details": {
                "headings": [],
                "items": [],
                "overallSavingsBytes": 0.0,
                "overallSavingsMs": 0.0,
                "type": "opportunity"
            },
            "id": "unminified-css",
            "numericValue": 0.0,
            "score": 1.0,
            "scoreDisplayMode": "numeric",
            "title": "Minify CSS"
        },
        "unminified-javascript": {
            "description": "Minifying JavaScript files can reduce payload sizes and script parse time. [Learn more](https://developers.google.com/speed/docs/insights/MinifyResources).",
            "details": {
                "headings": [
                    {
                        "key": "url",
                        "label": "URL",
                        "valueType": "url"
                    },
                    {
                        "key": "totalBytes",
                        "label": "Size",
                        "valueType": "bytes"
                    },
                    {
                        "key": "wastedBytes",
                        "label": "Potential Savings",
                        "valueType": "bytes"
                    }
                ],
                "items": [
                    {
                        "totalBytes": 71654.0,
                        "url": "http://localhost:10200/zone.js",
                        "wastedBytes": 30470.0,
                        "wastedPercent": 42.52388078488413
                    }
                ],
                "overallSavingsBytes": 30470.0,
                "overallSavingsMs": 150.0,
                "type": "opportunity"
            },
            "displayValue": "Potential savings of 30\u00a0KB",
            "id": "unminified-javascript",
            "numericValue": 150.0,
            "score": 0.88,
            "scoreDisplayMode": "numeric",
            "title": "Minify JavaScript",
            "warnings": []
        },
        "unused-css-rules": {
            "description": "Remove dead rules from stylesheets and defer the loading of CSS not used for above-the-fold content to reduce unnecessary bytes consumed by network activity. [Learn more](https://developers.google.com/web/tools/lighthouse/audits/unused-css).",
            "details": {
                "headings": [],
                "items": [],
                "overallSavingsBytes": 0.0,
                "overallSavingsMs": 0.0,
                "type": "opportunity"
            },
            "id": "unused-css-rules",
            "numericValue": 0.0,
            "score": 1.0,
            "scoreDisplayMode": "numeric",
            "title": "Remove unused CSS"
        },
        "use-landmarks": {
            "description": "Landmark elements (<main>, <nav>, etc.) are used to improve the keyboard navigation of the page for assistive technology. [Learn more](https://developers.google.com/web/fundamentals/accessibility/how-to-review#take_advantage_of_headings_and_landmarks).",
            "id": "use-landmarks",
            "score": null,
            "scoreDisplayMode": "manual",
            "title": "HTML5 landmark elements are used to improve navigation"
        },
        "user-timings": {
            "description": "Consider instrumenting your app with the User Timing API to measure your app's real-world performance during key user experiences. [Learn more](https://developers.google.com/web/tools/lighthouse/audits/user-timing).",
            "details": {
                "headings": [],
                "items": [],
                "type": "table"
            },
            "id": "user-timings",
            "score": null,
            "scoreDisplayMode": "notApplicable",
            "title": "User Timing marks and measures"
        },
        "uses-http2": {
            "description": "HTTP/2 offers many benefits over HTTP/1.1, including binary headers, multiplexing, and server push. [Learn more](https://developers.google.com/web/tools/lighthouse/audits/http2).",
            "details": {
                "headings": [
                    {
                        "itemType": "url",
                        "key": "url",
                        "text": "URL"
                    },
                    {
                        "itemType": "text",
                        "key": "protocol",
                        "text": "Protocol"
                    }
                ],
                "items": [
                    {
                        "protocol": "http/1.1",
                        "url": "http://localhost:10200/dobetterweb/dbw_tester.html"
                    },
                    {
                        "protocol": "http/1.1",
                        "url": "http://localhost:10200/dobetterweb/dbw_tester.css?delay=2000&async=true"
                    },
                    {
                        "protocol": "http/1.1",
                        "url": "http://localhost:10200/dobetterweb/dbw_tester.css?delay=100"
                    },
                    {
                        "protocol": "http/1.1",
                        "url": "http://localhost:10200/dobetterweb/unknown404.css?delay=200"
                    },
                    {
                        "protocol": "http/1.1",
                        "url": "http://localhost:10200/dobetterweb/dbw_tester.css?delay=2200"
                    },
                    {
                        "protocol": "http/1.1",
                        "url": "http://localhost:10200/dobetterweb/dbw_disabled.css?delay=200&isdisabled"
                    },
                    {
                        "protocol": "http/1.1",
                        "url": "http://localhost:10200/dobetterweb/dbw_partial_a.html?delay=200"
                    },
                    {
                        "protocol": "http/1.1",
                        "url": "http://localhost:10200/dobetterweb/dbw_partial_b.html?delay=200&isasync"
                    },
                    {
                        "protocol": "http/1.1",
                        "url": "http://localhost:10200/dobetterweb/dbw_tester.css?delay=3000&async=true"
                    },
                    {
                        "protocol": "http/1.1",
                        "url": "http://localhost:10200/dobetterweb/dbw_tester.js"
                    },
                    {
                        "protocol": "http/1.1",
                        "url": "http://localhost:10200/dobetterweb/empty_module.js?delay=500"
                    },
                    {
                        "protocol": "http/1.1",
                        "url": "http://localhost:10200/dobetterweb/lighthouse-480x318.jpg"
                    },
                    {
                        "protocol": "http/1.1",
                        "url": "http://localhost:10200/zone.js"
                    },
                    {
                        "protocol": "http/1.1",
                        "url": "http://localhost:10200/dobetterweb/dbw_tester.css?scriptActivated&delay=200"
                    },
                    {
                        "protocol": "http/1.1",
                        "url": "http://localhost:10200/favicon.ico"
                    }
                ],
                "type": "table"
            },
            "displayValue": "15 requests not served via HTTP/2",
            "id": "uses-http2",
            "score": 0.0,
            "scoreDisplayMode": "binary",
            "title": "Does not use HTTP/2 for all of its resources"
        },
        "uses-long-cache-ttl": {
            "description": "A long cache lifetime can speed up repeat visits to your page. [Learn more](https://developers.google.com/web/tools/lighthouse/audits/cache-policy).",
            "details": {
                "headings": [
                    {
                        "itemType": "url",
                        "key": "url",
                        "text": "URL"
                    },
                    {
                        "displayUnit": "duration",
                        "itemType": "ms",
                        "key": "cacheLifetimeMs",
                        "text": "Cache TTL"
                    },
                    {
                        "displayUnit": "kb",
                        "granularity": 1.0,
                        "itemType": "bytes",
                        "key": "totalBytes",
                        "text": "Size"
                    }
                ],
                "items": [
                    {
                        "cacheHitProbability": 0.0,
                        "cacheLifetimeMs": 0.0,
                        "totalBytes": 71654.0,
                        "url": "http://localhost:10200/zone.js",
                        "wastedBytes": 71654.0
                    },
                    {
                        "cacheHitProbability": 0.0,
                        "cacheLifetimeMs": 0.0,
                        "totalBytes": 24741.0,
                        "url": "http://localhost:10200/dobetterweb/lighthouse-480x318.jpg",
                        "wastedBytes": 24741.0
                    },
                    {
                        "cacheHitProbability": 0.0,
                        "cacheLifetimeMs": 0.0,
                        "totalBytes": 1703.0,
                        "url": "http://localhost:10200/dobetterweb/dbw_tester.js",
                        "wastedBytes": 1703.0
                    },
                    {
                        "cacheHitProbability": 0.0,
                        "cacheLifetimeMs": 0.0,
                        "totalBytes": 1108.0,
                        "url": "http://localhost:10200/dobetterweb/dbw_disabled.css?delay=200&isdisabled",
                        "wastedBytes": 1108.0
                    },
                    {
                        "cacheHitProbability": 0.0,
                        "cacheLifetimeMs": 0.0,
                        "totalBytes": 821.0,
                        "url": "http://localhost:10200/dobetterweb/dbw_tester.css?delay=100",
                        "wastedBytes": 821.0
                    },
                    {
                        "cacheHitProbability": 0.0,
                        "cacheLifetimeMs": 0.0,
                        "totalBytes": 821.0,
                        "url": "http://localhost:10200/dobetterweb/dbw_tester.css?delay=2000&async=true",
                        "wastedBytes": 821.0
                    },
                    {
                        "cacheHitProbability": 0.0,
                        "cacheLifetimeMs": 0.0,
                        "totalBytes": 821.0,
                        "url": "http://localhost:10200/dobetterweb/dbw_tester.css?delay=2200",
                        "wastedBytes": 821.0
                    },
                    {
                        "cacheHitProbability": 0.0,
                        "cacheLifetimeMs": 0.0,
                        "totalBytes": 821.0,
                        "url": "http://localhost:10200/dobetterweb/dbw_tester.css?delay=3000&async=true",
                        "wastedBytes": 821.0
                    },
                    {
                        "cacheHitProbability": 0.0,
                        "cacheLifetimeMs": 0.0,
                        "totalBytes": 821.0,
                        "url": "http://localhost:10200/dobetterweb/dbw_tester.css?scriptActivated&delay=200",
                        "wastedBytes": 821.0
                    },
                    {
                        "cacheHitProbability": 0.0,
                        "cacheLifetimeMs": 0.0,
                        "totalBytes": 144.0,
                        "url": "http://localhost:10200/dobetterweb/empty_module.js?delay=500",
                        "wastedBytes": 144.0
                    }
                ],
                "summary": {
                    "wastedBytes": 103455.0
                },
                "type": "table"
            },
            "displayValue": "10 resources found",
            "id": "uses-long-cache-ttl",
            "numericValue": 103455.0,
            "score": 0.58,
            "scoreDisplayMode": "numeric",
            "title": "Serve static assets with an efficient cache policy"
        },
        "uses-optimized-images": {
            "description": "Optimized images load faster and consume less cellular data. [Learn more](https://developers.google.com/web/tools/lighthouse/audits/optimize-images).",
            "details": {
                "headings": [],
                "items": [],
                "overallSavingsBytes": 0.0,
                "overallSavingsMs": 0.0,
                "type": "opportunity"
            },
            "id": "uses-optimized-images",
            "numericValue": 0.0,
            "score": 1.0,
            "scoreDisplayMode": "numeric",
            "title": "Efficiently encode images",
            "warnings": []
        },
        "uses-passive-event-listeners": {
            "description": "Consider marking your touch and wheel event listeners as `passive` to improve your page's scroll performance. [Learn more](https://developers.google.com/web/tools/lighthouse/audits/passive-event-listeners).",
            "details": {
                "headings": [
                    {
                        "itemType": "url",
                        "key": "url",
                        "text": "URL"
                    },
                    {
                        "itemType": "text",
                        "key": "label",
                        "text": "Location"
                    }
                ],
                "items": [
                    {
                        "label": "line: 26",
                        "url": "http://localhost:10200/dobetterweb/dbw_tester.js"
                    },
                    {
                        "label": "line: 222",
                        "url": "http://localhost:10200/dobetterweb/dbw_tester.html"
                    },
                    {
                        "label": "line: 248",
                        "url": "http://localhost:10200/dobetterweb/dbw_tester.html"
                    }
                ],
                "type": "table"
            },
            "id": "uses-passive-event-listeners",
            "score": 0.0,
            "scoreDisplayMode": "binary",
            "title": "Does not use passive listeners to improve scrolling performance"
        },
        "uses-rel-preconnect": {
            "description": "Consider adding preconnect or dns-prefetch resource hints to establish early connections to important third-party origins. [Learn more](https://developers.google.com/web/fundamentals/performance/resource-prioritization#preconnect).",
            "details": {
                "headings": [],
                "items": [],
                "overallSavingsMs": 0.0,
                "type": "opportunity"
            },
            "id": "uses-rel-preconnect",
            "numericValue": 0.0,
            "score": 1.0,
            "scoreDisplayMode": "numeric",
            "title": "Preconnect to required origins",
            "warnings": []
        },
        "uses-rel-preload": {
            "description": "Consider using <link rel=preload> to prioritize fetching resources that are currently requested later in page load. [Learn more](https://developers.google.com/web/tools/lighthouse/audits/preload).",
            "details": {
                "headings": [],
                "items": [],
                "overallSavingsMs": 0.0,
                "type": "opportunity"
            },
            "id": "uses-rel-preload",
            "numericValue": 0.0,
            "score": 1.0,
            "scoreDisplayMode": "numeric",
            "title": "Preload key requests"
        },
        "uses-responsive-images": {
            "description": "Serve images that are appropriately-sized to save cellular data and improve load time. [Learn more](https://developers.google.com/web/tools/lighthouse/audits/oversized-images).",
            "details": {
                "headings": [],
                "items": [],
                "overallSavingsBytes": 0.0,
                "overallSavingsMs": 0.0,
                "type": "opportunity"
            },
            "id": "uses-responsive-images",
            "numericValue": 0.0,
            "score": 1.0,
            "scoreDisplayMode": "numeric",
            "title": "Properly size images",
            "warnings": []
        },
        "uses-text-compression": {
            "description": "Text-based resources should be served with compression (gzip, deflate or brotli) to minimize total network bytes. [Learn more](https://developers.google.com/web/tools/lighthouse/audits/text-compression).",
            "details": {
                "headings": [
                    {
                        "key": "url",
                        "label": "URL",
                        "valueType": "url"
                    },
                    {
                        "key": "totalBytes",
                        "label": "Size",
                        "valueType": "bytes"
                    },
                    {
                        "key": "wastedBytes",
                        "label": "Potential Savings",
                        "valueType": "bytes"
                    }
                ],
                "items": [
                    {
                        "totalBytes": 71501.0,
                        "url": "http://localhost:10200/zone.js",
                        "wastedBytes": 56204.0
                    },
                    {
                        "totalBytes": 12519.0,
                        "url": "http://localhost:10200/dobetterweb/dbw_tester.html",
                        "wastedBytes": 8442.0
                    }
                ],
                "overallSavingsBytes": 64646.0,
                "overallSavingsMs": 300.0,
                "type": "opportunity"
            },
            "displayValue": "Potential savings of 63\u00a0KB",
            "id": "uses-text-compression",
            "numericValue": 300.0,
            "score": 0.75,
            "scoreDisplayMode": "numeric",
            "title": "Enable text compression"
        },
        "uses-webp-images": {
            "description": "Image formats like JPEG 2000, JPEG XR, and WebP often provide better compression than PNG or JPEG, which means faster downloads and less data consumption. [Learn more](https://developers.google.com/web/tools/lighthouse/audits/webp).",
            "details": {
                "headings": [
                    {
                        "key": "url",
                        "valueType": "thumbnail"
                    },
                    {
                        "key": "url",
                        "label": "URL",
                        "valueType": "url"
                    },
                    {
                        "key": "totalBytes",
                        "label": "Size",
                        "valueType": "bytes"
                    },
                    {
                        "key": "wastedBytes",
                        "label": "Potential Savings",
                        "valueType": "bytes"
                    }
                ],
                "items": [
                    {
                        "fromProtocol": true,
                        "isCrossOrigin": true,
                        "totalBytes": 24620.0,
                        "url": "http://localhost:54819/dobetterweb/lighthouse-480x318.jpg",
                        "wastedBytes": 9028.0
                    }
                ],
                "overallSavingsBytes": 9028.0,
                "overallSavingsMs": 0.0,
                "type": "opportunity"
            },
            "displayValue": "Potential savings of 9\u00a0KB",
            "id": "uses-webp-images",
            "numericValue": 0.0,
            "score": 1.0,
            "scoreDisplayMode": "numeric",
            "title": "Serve images in next-gen formats",
            "warnings": []
        },
        "valid-lang": {
            "description": "Specifying a valid [BCP 47 language](https://www.w3.org/International/questions/qa-choosing-language-tags#question) on elements helps ensure that text is pronounced correctly by a screen reader. [Learn more](https://dequeuniversity.com/rules/axe/3.1/valid-lang?application=lighthouse).",
            "id": "valid-lang",
            "score": null,
            "scoreDisplayMode": "notApplicable",
            "title": "`[lang]` attributes have a valid value"
        },
        "video-caption": {
            "description": "When a video provides a caption it is easier for deaf and hearing impaired users to access its information. [Learn more](https://dequeuniversity.com/rules/axe/3.1/video-caption?application=lighthouse).",
            "id": "video-caption",
            "score": null,
            "scoreDisplayMode": "notApplicable",
            "title": "`<video>` elements contain a `<track>` element with `[kind=\"captions\"]`"
        },
        "video-description": {
            "description": "Audio descriptions provide relevant information for videos that dialogue cannot, such as facial expressions and scenes. [Learn more](https://dequeuniversity.com/rules/axe/3.1/video-description?application=lighthouse).",
            "id": "video-description",
            "score": null,
            "scoreDisplayMode": "notApplicable",
            "title": "`<video>` elements contain a `<track>` element with `[kind=\"description\"]`"
        },
        "viewport": {
            "description": "Add a viewport meta tag to optimize your app for mobile screens. [Learn more](https://developers.google.com/web/tools/lighthouse/audits/has-viewport-meta-tag).",
            "id": "viewport",
            "score": 1.0,
            "scoreDisplayMode": "binary",
            "title": "Has a `<meta name=\"viewport\">` tag with `width` or `initial-scale`",
            "warnings": []
        },
        "visual-order-follows-dom": {
            "description": "DOM order matches the visual order, improving navigation for assistive technology. [Learn more](https://developers.google.com/web/fundamentals/accessibility/how-to-review#try_it_with_a_screen_reader).",
            "id": "visual-order-follows-dom",
            "score": null,
            "scoreDisplayMode": "manual",
            "title": "Visual order on the page follows DOM order"
        },
        "without-javascript": {
            "description": "Your app should display some content when JavaScript is disabled, even if it's just a warning to the user that JavaScript is required to use the app. [Learn more](https://developers.google.com/web/tools/lighthouse/audits/no-js).",
            "id": "without-javascript",
            "score": 1.0,
            "scoreDisplayMode": "binary",
            "title": "Contains some content when JavaScript is not available"
        },
        "works-offline": {
            "description": "If you're building a Progressive Web App, consider using a service worker so that your app can work offline. [Learn more](https://developers.google.com/web/tools/lighthouse/audits/http-200-when-offline).",
            "id": "works-offline",
            "score": 0.0,
            "scoreDisplayMode": "binary",
            "title": "Current page does not respond with a 200 when offline",
            "warnings": []
        }
    },
    "categories": {
        "accessibility": {
            "auditRefs": [
                {
                    "group": "a11y-navigation",
                    "id": "accesskeys",
                    "weight": 0.0
                },
                {
                    "group": "a11y-aria",
                    "id": "aria-allowed-attr",
                    "weight": 0.0
                },
                {
                    "group": "a11y-aria",
                    "id": "aria-required-attr",
                    "weight": 0.0
                },
                {
                    "group": "a11y-aria",
                    "id": "aria-required-children",
                    "weight": 0.0
                },
                {
                    "group": "a11y-aria",
                    "id": "aria-required-parent",
                    "weight": 0.0
                },
                {
                    "group": "a11y-aria",
                    "id": "aria-roles",
                    "weight": 0.0
                },
                {
                    "group": "a11y-aria",
                    "id": "aria-valid-attr-value",
                    "weight": 0.0
                },
                {
                    "group": "a11y-aria",
                    "id": "aria-valid-attr",
                    "weight": 0.0
                },
                {
                    "group": "a11y-audio-video",
                    "id": "audio-caption",
                    "weight": 0.0
                },
                {
                    "group": "a11y-names-labels",
                    "id": "button-name",
                    "weight": 10.0
                },
                {
                    "group": "a11y-navigation",
                    "id": "bypass",
                    "weight": 3.0
                },
                {
                    "group": "a11y-color-contrast",
                    "id": "color-contrast",
                    "weight": 3.0
                },
                {
                    "group": "a11y-tables-lists",
                    "id": "definition-list",
                    "weight": 0.0
                },
                {
                    "group": "a11y-tables-lists",
                    "id": "dlitem",
                    "weight": 0.0
                },
                {
                    "group": "a11y-names-labels",
                    "id": "document-title",
                    "weight": 3.0
                },
                {
                    "group": "a11y-best-practices",
                    "id": "duplicate-id",
                    "weight": 1.0
                },
                {
                    "group": "a11y-names-labels",
                    "id": "frame-title",
                    "weight": 0.0
                },
                {
                    "group": "a11y-language",
                    "id": "html-has-lang",
                    "weight": 3.0
                },
                {
                    "group": "a11y-language",
                    "id": "html-lang-valid",
                    "weight": 0.0
                },
                {
                    "group": "a11y-names-labels",
                    "id": "image-alt",
                    "weight": 10.0
                },
                {
                    "group": "a11y-names-labels",
                    "id": "input-image-alt",
                    "weight": 0.0
                },
                {
                    "group": "a11y-names-labels",
                    "id": "label",
                    "weight": 10.0
                },
                {
                    "group": "a11y-tables-lists",
                    "id": "layout-table",
                    "weight": 0.0
                },
                {
                    "group": "a11y-names-labels",
                    "id": "link-name",
                    "weight": 3.0
                },
                {
                    "group": "a11y-tables-lists",
                    "id": "list",
                    "weight": 0.0
                },
                {
                    "group": "a11y-tables-lists",
                    "id": "listitem",
                    "weight": 0.0
                },
                {
                    "group": "a11y-best-practices",
                    "id": "meta-refresh",
                    "weight": 0.0
                },
                {
                    "group": "a11y-best-practices",
                    "id": "meta-viewport",
                    "weight": 10.0
                },
                {
                    "group": "a11y-names-labels",
                    "id": "object-alt",
                    "weight": 3.0
                },
                {
                    "group": "a11y-navigation",
                    "id": "tabindex",
                    "weight": 0.0
                },
                {
                    "group": "a11y-tables-lists",
                    "id": "td-headers-attr",
                    "weight": 0.0
                },
                {
                    "group": "a11y-tables-lists",
                    "id": "th-has-data-cells",
                    "weight": 0.0
                },
                {
                    "group": "a11y-language",
                    "id": "valid-lang",
                    "weight": 0.0
                },
                {
                    "group": "a11y-audio-video",
                    "id": "video-caption",
                    "weight": 0.0
                },
                {
                    "group": "a11y-audio-video",
                    "id": "video-description",
                    "weight": 0.0
                },
                {
                    "id": "logical-tab-order",
                    "weight": 0.0
                },
                {
                    "id": "focusable-controls",
                    "weight": 0.0
                },
                {
                    "id": "interactive-element-affordance",
                    "weight": 0.0
                },
                {
                    "id": "managed-focus",
                    "weight": 0.0
                },
                {
                    "id": "focus-traps",
                    "weight": 0.0
                },
                {
                    "id": "custom-controls-labels",
                    "weight": 0.0
                },
                {
                    "id": "custom-controls-roles",
                    "weight": 0.0
                },
                {
                    "id": "visual-order-follows-dom",
                    "weight": 0.0
                },
                {
                    "id": "offscreen-content-hidden",
                    "weight": 0.0
                },
                {
                    "id": "heading-levels",
                    "weight": 0.0
                },
                {
                    "id": "use-landmarks",
                    "weight": 0.0
                }
            ],
            "description": "These checks highlight opportunities to [improve the accessibility of your web app](https://developers.google.com/web/fundamentals/accessibility). Only a subset of accessibility issues can be automatically detected so manual testing is also encouraged.",
            "id": "accessibility",
            "manualDescription": "These items address areas which an automated testing tool cannot cover. Learn more in our guide on [conducting an accessibility review](https://developers.google.com/web/fundamentals/accessibility/how-to-review).",
            "score": 0.46,
            "title": "Accessibility"
        },
        "best-practices": {
            "auditRefs": [
                {
                    "id": "appcache-manifest",
                    "weight": 1.0
                },
                {
                    "id": "is-on-https",
                    "weight": 1.0
                },
                {
                    "id": "uses-http2",
                    "weight": 1.0
                },
                {
                    "id": "uses-passive-event-listeners",
                    "weight": 1.0
                },
                {
                    "id": "no-document-write",
                    "weight": 1.0
                },
                {
                    "id": "external-anchors-use-rel-noopener",
                    "weight": 1.0
                },
                {
                    "id": "geolocation-on-start",
                    "weight": 1.0
                },
                {
                    "id": "doctype",
                    "weight": 1.0
                },
                {
                    "id": "no-vulnerable-libraries",
                    "weight": 1.0
                },
                {
                    "id": "js-libraries",
                    "weight": 0.0
                },
                {
                    "id": "notification-on-start",
                    "weight": 1.0
                },
                {
                    "id": "deprecations",
                    "weight": 1.0
                },
                {
                    "id": "password-inputs-can-be-pasted-into",
                    "weight": 1.0
                },
                {
                    "id": "errors-in-console",
                    "weight": 1.0
                },
                {
                    "id": "image-aspect-ratio",
                    "weight": 1.0
                }, 
                {
                    "id": "polyfills", 
                    "weight": 0.0
                }
            ],
            "id": "best-practices",
            "score": 0.07,
            "title": "Best Practices"
        },
        "performance": {
            "auditRefs": [
                {
                    "group": "metrics",
                    "id": "first-contentful-paint",
                    "weight": 3.0
                },
                {
                    "group": "metrics",
                    "id": "first-meaningful-paint",
                    "weight": 1.0
                },
                {
                    "group": "metrics",
                    "id": "speed-index",
                    "weight": 4.0
                },
                {
                    "group": "metrics",
                    "id": "interactive",
                    "weight": 5.0
                },
                {
                    "group": "metrics",
                    "id": "first-cpu-idle",
                    "weight": 2.0
                },
                {
                    "group": "metrics",
                    "id": "max-potential-fid",
                    "weight": 0.0
                },
                {
                    "id": "estimated-input-latency",
                    "weight": 0.0
                },
                {
                    "group": "load-opportunities",
                    "id": "render-blocking-resources",
                    "weight": 0.0
                },
                {
                    "group": "load-opportunities",
                    "id": "uses-responsive-images",
                    "weight": 0.0
                },
                {
                    "group": "load-opportunities",
                    "id": "offscreen-images",
                    "weight": 0.0
                },
                {
                    "group": "load-opportunities",
                    "id": "unminified-css",
                    "weight": 0.0
                },
                {
                    "group": "load-opportunities",
                    "id": "unminified-javascript",
                    "weight": 0.0
                },
                {
                    "group": "load-opportunities",
                    "id": "unused-css-rules",
                    "weight": 0.0
                },
                {
                    "group": "load-opportunities",
                    "id": "uses-optimized-images",
                    "weight": 0.0
                },
                {
                    "group": "load-opportunities",
                    "id": "uses-webp-images",
                    "weight": 0.0
                },
                {
                    "group": "load-opportunities",
                    "id": "uses-text-compression",
                    "weight": 0.0
                },
                {
                    "group": "load-opportunities",
                    "id": "uses-rel-preconnect",
                    "weight": 0.0
                },
                {
                    "group": "load-opportunities",
                    "id": "time-to-first-byte",
                    "weight": 0.0
                },
                {
                    "group": "load-opportunities",
                    "id": "redirects",
                    "weight": 0.0
                },
                {
                    "group": "load-opportunities",
                    "id": "uses-rel-preload",
                    "weight": 0.0
                },
                {
                    "group": "load-opportunities",
                    "id": "efficient-animated-content",
                    "weight": 0.0
                },
                {
                    "group": "diagnostics",
                    "id": "total-byte-weight",
                    "weight": 0.0
                },
                {
                    "group": "diagnostics",
                    "id": "uses-long-cache-ttl",
                    "weight": 0.0
                },
                {
                    "group": "diagnostics",
                    "id": "dom-size",
                    "weight": 0.0
                },
                {
                    "group": "diagnostics",
                    "id": "critical-request-chains",
                    "weight": 0.0
                },
                {
                    "group": "diagnostics",
                    "id": "user-timings",
                    "weight": 0.0
                },
                {
                    "group": "diagnostics",
                    "id": "bootup-time",
                    "weight": 0.0
                },
                {
                    "group": "diagnostics",
                    "id": "mainthread-work-breakdown",
                    "weight": 0.0
                },
                {
                    "group": "diagnostics",
                    "id": "font-display",
                    "weight": 0.0
                },
                {
                    "group": "budgets",
                    "id": "performance-budget",
                    "weight": 0.0
                },
                {
                    "group": "diagnostics",
                    "id": "resource-summary",
                    "weight": 0.0
                },
                {
                    "id": "network-requests",
                    "weight": 0.0
                },
                {
                    "id": "network-rtt",
                    "weight": 0.0
                },
                {
                    "id": "network-server-latency",
                    "weight": 0.0
                },
                {
                    "id": "main-thread-tasks",
                    "weight": 0.0
                },
                {
                    "id": "diagnostics",
                    "weight": 0.0
                },
                {
                    "id": "metrics",
                    "weight": 0.0
                },
                {
                    "id": "screenshot-thumbnails",
                    "weight": 0.0
                },
                {
                    "id": "final-screenshot",
                    "weight": 0.0
                }
            ],
            "id": "performance",
            "score": 0.69,
            "title": "Performance"
        },
        "pwa": {
            "auditRefs": [
                {
                    "group": "pwa-fast-reliable",
                    "id": "load-fast-enough-for-pwa",
                    "weight": 7.0
                },
                {
                    "group": "pwa-fast-reliable",
                    "id": "works-offline",
                    "weight": 5.0
                },
                {
                    "group": "pwa-fast-reliable",
                    "id": "offline-start-url",
                    "weight": 1.0
                },
                {
                    "group": "pwa-installable",
                    "id": "is-on-https",
                    "weight": 2.0
                },
                {
                    "group": "pwa-installable",
                    "id": "service-worker",
                    "weight": 1.0
                },
                {
                    "group": "pwa-installable",
                    "id": "installable-manifest",
                    "weight": 2.0
                },
                {
                    "group": "pwa-optimized",
                    "id": "redirects-http",
                    "weight": 2.0
                },
                {
                    "group": "pwa-optimized",
                    "id": "splash-screen",
                    "weight": 1.0
                },
                {
                    "group": "pwa-optimized",
                    "id": "themed-omnibox",
                    "weight": 1.0
                },
                {
                    "group": "pwa-optimized",
                    "id": "content-width",
                    "weight": 1.0
                },
                {
                    "group": "pwa-optimized",
                    "id": "viewport",
                    "weight": 2.0
                },
                {
                    "group": "pwa-optimized",
                    "id": "without-javascript",
                    "weight": 1.0
                },
                {
                    "group": "pwa-optimized",
                    "id": "apple-touch-icon",
                    "weight": 1.0
                },
                {
                    "id": "pwa-cross-browser",
                    "weight": 0.0
                },
                {
                    "id": "pwa-page-transitions",
                    "weight": 0.0
                },
                {
                    "id": "pwa-each-page-has-url",
                    "weight": 0.0
                }
            ],
            "description": "These checks validate the aspects of a Progressive Web App. [Learn more](https://developers.google.com/web/progressive-web-apps/checklist).",
            "id": "pwa",
            "manualDescription": "These checks are required by the baseline [PWA Checklist](https://developers.google.com/web/progressive-web-apps/checklist) but are not automatically checked by Lighthouse. They do not affect your score but it's important that you verify them manually.",
            "score": 0.41,
            "title": "Progressive Web App"
        },
        "seo": {
            "auditRefs": [
                {
                    "group": "seo-mobile",
                    "id": "viewport",
                    "weight": 1.0
                },
                {
                    "group": "seo-content",
                    "id": "document-title",
                    "weight": 1.0
                },
                {
                    "group": "seo-content",
                    "id": "meta-description",
                    "weight": 1.0
                },
                {
                    "group": "seo-crawl",
                    "id": "http-status-code",
                    "weight": 1.0
                },
                {
                    "group": "seo-content",
                    "id": "link-text",
                    "weight": 1.0
                },
                {
                    "group": "seo-crawl",
                    "id": "is-crawlable",
                    "weight": 1.0
                },
                {
                    "group": "seo-crawl",
                    "id": "robots-txt",
                    "weight": 0.0
                },
                {
                    "group": "seo-content",
                    "id": "image-alt",
                    "weight": 1.0
                },
                {
                    "group": "seo-content",
                    "id": "hreflang",
                    "weight": 1.0
                },
                {
                    "group": "seo-content",
                    "id": "canonical",
                    "weight": 0.0
                },
                {
                    "group": "seo-mobile",
                    "id": "font-size",
                    "weight": 1.0
                },
                {
                    "group": "seo-content",
                    "id": "plugins",
                    "weight": 1.0
                },
                {
                    "group": "seo-mobile",
                    "id": "tap-targets",
                    "weight": 1.0
                },
                {
                    "id": "structured-data",
                    "weight": 0.0
                }
            ],
            "description": "These checks ensure that your page is optimized for search engine results ranking. There are additional factors Lighthouse does not check that may affect your search ranking. [Learn more](https://support.google.com/webmasters/answer/35769).",
            "id": "seo",
            "manualDescription": "Run these additional validators on your site to check additional SEO best practices.",
            "score": 0.73,
            "title": "SEO"
        }
    },
    "categoryGroups": {
        "a11y-aria": {
            "description": "These are opportunities to improve the usage of ARIA in your application which may enhance the experience for users of assistive technology, like a screen reader.",
            "title": "ARIA"
        },
        "a11y-audio-video": {
            "description": "These are opportunities to provide alternative content for audio and video. This may improve the experience for users with hearing or vision impairments.",
            "title": "Audio and video"
        },
        "a11y-best-practices": {
            "description": "These items highlight common accessibility best practices.",
            "title": "Best practices"
        },
        "a11y-color-contrast": {
            "description": "These are opportunities to improve the legibility of your content.",
            "title": "Contrast"
        },
        "a11y-language": {
            "description": "These are opportunities to improve the interpretation of your content by users in different locales.",
            "title": "Internationalization and localization"
        },
        "a11y-names-labels": {
            "description": "These are opportunities to improve the semantics of the controls in your application. This may enhance the experience for users of assistive technology, like a screen reader.",
            "title": "Names and labels"
        },
        "a11y-navigation": {
            "description": "These are opportunities to improve keyboard navigation in your application.",
            "title": "Navigation"
        },
        "a11y-tables-lists": {
            "description": "These are opportunities to to improve the experience of reading tabular or list data using assistive technology, like a screen reader.",
            "title": "Tables and lists"
        },
        "budgets": {
            "description": "Performance budgets set standards for the performance of your site.",
            "title": "Budgets"
        },
        "diagnostics": {
            "description": "More information about the performance of your application.",
            "title": "Diagnostics"
        },
        "load-opportunities": {
            "description": "These optimizations can speed up your page load.",
            "title": "Opportunities"
        },
        "metrics": {
            "title": "Metrics"
        },
        "pwa-fast-reliable": {
            "title": "Fast and reliable"
        },
        "pwa-installable": {
            "title": "Installable"
        },
        "pwa-optimized": {
            "title": "PWA Optimized"
        },
        "seo-content": {
            "description": "Format your HTML in a way that enables crawlers to better understand your app\u2019s content.",
            "title": "Content Best Practices"
        },
        "seo-crawl": {
            "description": "To appear in search results, crawlers need access to your app.",
            "title": "Crawling and Indexing"
        },
        "seo-mobile": {
            "description": "Make sure your pages are mobile friendly so users don\u2019t have to pinch or zoom in order to read the content pages. [Learn more](https://developers.google.com/search/mobile-sites/).",
            "title": "Mobile Friendly"
        }
    },
    "configSettings": {
        "emulatedFormFactor": "mobile",
        "locale": "en-US",
        "onlyCategories": null
    },
    "environment": {
        "benchmarkIndex": 1000.0,
        "hostUserAgent": "Mozilla/5.0 (Macintosh; Intel Mac OS X 10_13_3) AppleWebKit/537.36 (KHTML, like Gecko) Chrome/66.0.3358.0 Safari/537.36",
        "networkUserAgent": "Mozilla/5.0 (Linux; Android 6.0.1; Nexus 5 Build/MRA58N) AppleWebKit/537.36(KHTML, like Gecko) Chrome/66.0.3359.30 Mobile Safari/537.36"
    },
    "fetchTime": "2018-03-13T00:55:45.840Z",
    "finalUrl": "http://localhost:10200/dobetterweb/dbw_tester.html",
    "i18n": {
        "rendererFormattedStrings": {
            "auditGroupExpandTooltip": "Show audits",
            "crcInitialNavigation": "Initial Navigation",
            "crcLongestDurationLabel": "Maximum critical path latency:",
            "errorLabel": "Error!",
            "errorMissingAuditInfo": "Report error: no audit information",
            "labDataTitle": "Lab Data",
            "lsPerformanceCategoryDescription": "[Lighthouse](https://developers.google.com/web/tools/lighthouse/) analysis of the current page on an emulated mobile network. Values are estimated and may vary.",
            "manualAuditsGroupTitle": "Additional items to manually check",
            "notApplicableAuditsGroupTitle": "Not applicable",
            "opportunityResourceColumnLabel": "Opportunity",
            "opportunitySavingsColumnLabel": "Estimated Savings",
            "passedAuditsGroupTitle": "Passed audits",
            "snippetCollapseButtonLabel": "Collapse snippet",
            "snippetExpandButtonLabel": "Expand snippet",
            "thirdPartyResourcesLabel": "Show 3rd-party resources",
            "toplevelWarningsMessage": "There were issues affecting this run of Lighthouse:",
            "varianceDisclaimer": "Values are estimated and may vary.",
            "warningAuditsGroupTitle": "Passed audits but with warnings",
            "warningHeader": "Warnings: "
        }
    },
    "lighthouseVersion": "5.1.0",
    "requestedUrl": "http://localhost:10200/dobetterweb/dbw_tester.html",
    "runWarnings": [],
    "stackPacks": [
        {
            "descriptions": {
                "efficient-animated-content": "Consider uploading your GIF to a service which will make it available to embed as an HTML5 video.",
                "offscreen-images": "Install a [lazy-load WordPress plugin](https://wordpress.org/plugins/search/lazy+load/) that provides the ability to defer any offscreen images, or switch to a theme that provides that functionality. Also consider using [the AMP plugin](https://wordpress.org/plugins/amp/).",
                "render-blocking-resources": "There are a number of WordPress plugins that can help you [inline critical assets](https://wordpress.org/plugins/search/critical+css/) or [defer less important resources](https://wordpress.org/plugins/search/defer+css+javascript/). Beware that optimizations provided by these plugins may break features of your theme or plugins, so you will likely need to make code changes.",
                "time-to-first-byte": "Themes, plugins, and server specifications all contribute to server response time. Consider finding a more optimized theme, carefully selecting an optimization plugin, and/or upgrading your server.",
                "total-byte-weight": "Consider showing excerpts in your post lists (e.g. via the more tag), reducing the number of posts shown on a given page, breaking your long posts into multiple pages, or using a plugin to lazy-load comments.",
                "unminified-css": "A number of [WordPress plugins](https://wordpress.org/plugins/search/minify+css/) can speed up your site by concatenating, minifying, and compressing your styles. You may also want to use a build process to do this minification up-front if possible.",
                "unminified-javascript": "A number of [WordPress plugins](https://wordpress.org/plugins/search/minify+javascript/) can speed up your site by concatenating, minifying, and compressing your scripts. You may also want to use a build process to do this minification up front if possible.",
                "unused-css-rules": "Consider reducing, or switching, the number of [WordPress plugins](https://wordpress.org/plugins/) loading unused CSS in your page. To identify plugins that are adding extraneous CSS, try running [code coverage](https://developers.google.com/web/updates/2017/04/devtools-release-notes#coverage) in Chrome DevTools. You can identify the theme/plugin responsible from the URL of the stylesheet. Look out for plugins that have many stylesheets in the list which have a lot of red in code coverage. A plugin should only enqueue a stylesheet if it is actually used on the page.",
                "unused-javascript": "Consider reducing, or switching, the number of [WordPress plugins](https://wordpress.org/plugins/) loading unused JavaScript in your page. To identify plugins that are adding extraneous JS, try running [code coverage](https://developers.google.com/web/updates/2017/04/devtools-release-notes#coverage) in Chrome DevTools. You can identify the theme/plugin responsible from the URL of the script. Look out for plugins that have many scripts in the list which have a lot of red in code coverage. A plugin should only enqueue a script if it is actually used on the page.",
                "uses-long-cache-ttl": "Read about [Browser Caching in WordPress](https://codex.wordpress.org/WordPress_Optimization#Browser_Caching).",
                "uses-optimized-images": "Consider using an [image optimization WordPress plugin](https://wordpress.org/plugins/search/optimize+images/) that compresses your images while retaining quality.",
                "uses-responsive-images": "Upload images directly through the [media library](https://codex.wordpress.org/Media_Library_Screen) to ensure that the required image sizes are available, and then insert them from the media library or use the image widget to ensure the optimal image sizes are used (including those for the responsive breakpoints). Avoid using `Full Size` images unless the dimensions are adequate for their usage. [Learn More](https://codex.wordpress.org/Inserting_Images_into_Posts_and_Pages#Image_Size).",
                "uses-text-compression": "You can enable text compression in your web server configuration.",
                "uses-webp-images": "Consider using a [plugin](https://wordpress.org/plugins/search/convert+webp/) or service that will automatically convert your uploaded images to the optimal formats."
            },
            "iconDataURL": "data:image/svg+xml,%3Csvg viewBox='0 0 122.5 122.5' xmlns='http://www.w3.org/2000/svg'%3E%3Cg fill='%232f3439'%3E%3Cpath d='M8.7 61.3c0 20.8 12.1 38.7 29.6 47.3l-25-68.7c-3 6.5-4.6 13.7-4.6 21.4zM96.7 58.6c0-6.5-2.3-11-4.3-14.5-2.7-4.3-5.2-8-5.2-12.3 0-4.8 3.7-9.3 8.9-9.3h.7a52.4 52.4 0 0 0-79.4 9.9h3.3c5.5 0 14-.6 14-.6 2.9-.2 3.2 4 .4 4.3 0 0-2.9.4-6 .5l19.1 57L59.7 59l-8.2-22.5c-2.8-.1-5.5-.5-5.5-.5-2.8-.1-2.5-4.5.3-4.3 0 0 8.7.7 13.9.7 5.5 0 14-.7 14-.7 2.8-.2 3.2 4 .3 4.3 0 0-2.8.4-6 .5l19 56.5 5.2-17.5c2.3-7.3 4-12.5 4-17z'/%3E%3Cpath d='M62.2 65.9l-15.8 45.8a52.6 52.6 0 0 0 32.3-.9l-.4-.7zM107.4 36a49.6 49.6 0 0 1-3.6 24.2l-16.1 46.5A52.5 52.5 0 0 0 107.4 36z'/%3E%3Cpath d='M61.3 0a61.3 61.3 0 1 0 .1 122.7A61.3 61.3 0 0 0 61.3 0zm0 119.7a58.5 58.5 0 1 1 .1-117 58.5 58.5 0 0 1-.1 117z'/%3E%3C/g%3E%3C/svg%3E",
            "id": "wordpress",
            "title": "WordPress"
        }
    ],
    "timing": {
        "entries": [
            {
                "duration": 100.0,
                "entryType": "measure",
                "name": "lh:init:config",
                "startTime": 0.0
            },
            {
                "duration": 100.0,
                "entryType": "measure",
                "name": "lh:config:requireGatherers",
                "startTime": 0.0
            },
            {
                "duration": 100.0,
                "entryType": "measure",
                "name": "lh:config:requireAudits",
                "startTime": 0.0
            },
            {
                "duration": 100.0,
                "entryType": "measure",
                "name": "lh:runner:run",
                "startTime": 0.0
            },
            {
                "duration": 100.0,
                "entryType": "measure",
                "name": "lh:runner:auditing",
                "startTime": 0.0
            },
            {
                "duration": 100.0,
                "entryType": "measure",
                "name": "lh:audit:is-on-https",
                "startTime": 0.0
            },
            {
                "duration": 100.0,
                "entryType": "measure",
                "name": "lh:computed:NetworkRecords",
                "startTime": 0.0
            },
            {
                "duration": 100.0,
                "entryType": "measure",
                "name": "lh:audit:redirects-http",
                "startTime": 0.0
            },
            {
                "duration": 100.0,
                "entryType": "measure",
                "name": "lh:audit:service-worker",
                "startTime": 0.0
            },
            {
                "duration": 100.0,
                "entryType": "measure",
                "name": "lh:audit:works-offline",
                "startTime": 0.0
            },
            {
                "duration": 100.0,
                "entryType": "measure",
                "name": "lh:audit:viewport",
                "startTime": 0.0
            },
            {
                "duration": 100.0,
                "entryType": "measure",
                "name": "lh:computed:ViewportMeta",
                "startTime": 0.0
            },
            {
                "duration": 100.0,
                "entryType": "measure",
                "name": "lh:audit:without-javascript",
                "startTime": 0.0
            },
            {
                "duration": 100.0,
                "entryType": "measure",
                "name": "lh:audit:first-contentful-paint",
                "startTime": 0.0
            },
            {
                "duration": 100.0,
                "entryType": "measure",
                "name": "lh:computed:FirstContentfulPaint",
                "startTime": 0.0
            },
            {
                "duration": 100.0,
                "entryType": "measure",
                "name": "lh:computed:TraceOfTab",
                "startTime": 0.0
            },
            {
                "duration": 100.0,
                "entryType": "measure",
                "name": "lh:audit:first-meaningful-paint",
                "startTime": 0.0
            },
            {
                "duration": 100.0,
                "entryType": "measure",
                "name": "lh:computed:FirstMeaningfulPaint",
                "startTime": 0.0
            },
            {
                "duration": 100.0,
                "entryType": "measure",
                "name": "lh:audit:load-fast-enough-for-pwa",
                "startTime": 0.0
            },
            {
                "duration": 100.0,
                "entryType": "measure",
                "name": "lh:computed:Interactive",
                "startTime": 0.0
            },
            {
                "duration": 100.0,
                "entryType": "measure",
                "name": "lh:audit:speed-index",
                "startTime": 0.0
            },
            {
                "duration": 100.0,
                "entryType": "measure",
                "name": "lh:computed:SpeedIndex",
                "startTime": 0.0
            },
            {
                "duration": 100.0,
                "entryType": "measure",
                "name": "lh:computed:Speedline",
                "startTime": 0.0
            },
            {
                "duration": 100.0,
                "entryType": "measure",
                "name": "lh:audit:screenshot-thumbnails",
                "startTime": 0.0
            },
            {
                "duration": 100.0,
                "entryType": "measure",
                "name": "lh:audit:final-screenshot",
                "startTime": 0.0
            },
            {
                "duration": 100.0,
                "entryType": "measure",
                "name": "lh:computed:Screenshots",
                "startTime": 0.0
            },
            {
                "duration": 100.0,
                "entryType": "measure",
                "name": "lh:audit:estimated-input-latency",
                "startTime": 0.0
            },
            {
                "duration": 100.0,
                "entryType": "measure",
                "name": "lh:computed:EstimatedInputLatency",
                "startTime": 0.0
            },
            {
                "duration": 100.0,
                "entryType": "measure",
                "name": "lh:audit:max-potential-fid",
                "startTime": 0.0
            },
            {
                "duration": 100.0,
                "entryType": "measure",
                "name": "lh:computed:MaxPotentialFID",
                "startTime": 0.0
            },
            {
                "duration": 100.0,
                "entryType": "measure",
                "name": "lh:audit:errors-in-console",
                "startTime": 0.0
            },
            {
                "duration": 100.0,
                "entryType": "measure",
                "name": "lh:audit:time-to-first-byte",
                "startTime": 0.0
            },
            {
                "duration": 100.0,
                "entryType": "measure",
                "name": "lh:computed:MainResource",
                "startTime": 0.0
            },
            {
                "duration": 100.0,
                "entryType": "measure",
                "name": "lh:audit:first-cpu-idle",
                "startTime": 0.0
            },
            {
                "duration": 100.0,
                "entryType": "measure",
                "name": "lh:computed:FirstCPUIdle",
                "startTime": 0.0
            },
            {
                "duration": 100.0,
                "entryType": "measure",
                "name": "lh:audit:interactive",
                "startTime": 0.0
            },
            {
                "duration": 100.0,
                "entryType": "measure",
                "name": "lh:audit:user-timings",
                "startTime": 0.0
            },
            {
                "duration": 100.0,
                "entryType": "measure",
                "name": "lh:computed:UserTimings",
                "startTime": 0.0
            },
            {
                "duration": 100.0,
                "entryType": "measure",
                "name": "lh:audit:critical-request-chains",
                "startTime": 0.0
            },
            {
                "duration": 100.0,
                "entryType": "measure",
                "name": "lh:computed:CriticalRequestChains",
                "startTime": 0.0
            },
            {
                "duration": 100.0,
                "entryType": "measure",
                "name": "lh:audit:redirects",
                "startTime": 0.0
            },
            {
                "duration": 100.0,
                "entryType": "measure",
                "name": "lh:computed:LanternInteractive",
                "startTime": 0.0
            },
            {
                "duration": 100.0,
                "entryType": "measure",
                "name": "lh:computed:LanternFirstMeaningfulPaint",
                "startTime": 0.0
            },
            {
                "duration": 100.0,
                "entryType": "measure",
                "name": "lh:computed:LanternFirstContentfulPaint",
                "startTime": 0.0
            },
            {
                "duration": 100.0,
                "entryType": "measure",
                "name": "lh:computed:PageDependencyGraph",
                "startTime": 0.0
            },
            {
                "duration": 100.0,
                "entryType": "measure",
                "name": "lh:computed:LoadSimulator",
                "startTime": 0.0
            },
            {
                "duration": 100.0,
                "entryType": "measure",
                "name": "lh:computed:NetworkAnalysis",
                "startTime": 0.0
            },
            {
                "duration": 100.0,
                "entryType": "measure",
                "name": "lh:audit:installable-manifest",
                "startTime": 0.0
            },
            {
                "duration": 100.0,
                "entryType": "measure",
                "name": "lh:computed:ManifestValues",
                "startTime": 0.0
            },
            {
                "duration": 100.0,
                "entryType": "measure",
                "name": "lh:audit:apple-touch-icon",
                "startTime": 0.0
            },
            {
                "duration": 100.0,
                "entryType": "measure",
                "name": "lh:audit:splash-screen",
                "startTime": 0.0
            },
            {
                "duration": 100.0,
                "entryType": "measure",
                "name": "lh:audit:themed-omnibox",
                "startTime": 0.0
            },
            {
                "duration": 100.0,
                "entryType": "measure",
                "name": "lh:audit:content-width",
                "startTime": 0.0
            },
            {
                "duration": 100.0,
                "entryType": "measure",
                "name": "lh:audit:image-aspect-ratio",
                "startTime": 0.0
            },
            {
                "duration": 100.0,
                "entryType": "measure",
                "name": "lh:audit:deprecations",
                "startTime": 0.0
            },
            {
                "duration": 100.0,
                "entryType": "measure",
                "name": "lh:audit:mainthread-work-breakdown",
                "startTime": 0.0
            },
            {
                "duration": 100.0,
                "entryType": "measure",
                "name": "lh:computed:MainThreadTasks",
                "startTime": 0.0
            },
            {
                "duration": 100.0,
                "entryType": "measure",
                "name": "lh:audit:bootup-time",
                "startTime": 0.0
            },
            {
                "duration": 100.0,
                "entryType": "measure",
                "name": "lh:audit:uses-rel-preload",
                "startTime": 0.0
            },
            {
                "duration": 100.0,
                "entryType": "measure",
                "name": "lh:computed:LoadSimulator",
                "startTime": 0.0
            },
            {
                "duration": 100.0,
                "entryType": "measure",
                "name": "lh:audit:uses-rel-preconnect",
                "startTime": 0.0
            },
            {
                "duration": 100.0,
                "entryType": "measure",
                "name": "lh:audit:font-display",
                "startTime": 0.0
            },
            {
                "duration": 100.0,
                "entryType": "measure",
                "name": "lh:audit:diagnostics",
                "startTime": 0.0
            },
            {
                "duration": 100.0,
                "entryType": "measure",
                "name": "lh:audit:network-requests",
                "startTime": 0.0
            },
            {
                "duration": 100.0,
                "entryType": "measure",
                "name": "lh:audit:network-rtt",
                "startTime": 0.0
            },
            {
                "duration": 100.0,
                "entryType": "measure",
                "name": "lh:audit:network-server-latency",
                "startTime": 0.0
            },
            {
                "duration": 100.0,
                "entryType": "measure",
                "name": "lh:audit:main-thread-tasks",
                "startTime": 0.0
            },
            {
                "duration": 100.0,
                "entryType": "measure",
                "name": "lh:audit:metrics",
                "startTime": 0.0
            },
            {
                "duration": 100.0,
                "entryType": "measure",
                "name": "lh:audit:offline-start-url",
                "startTime": 0.0
            },
            {
                "duration": 100.0,
                "entryType": "measure",
                "name": "lh:audit:performance-budget",
                "startTime": 0.0
            },
            {
                "duration": 100.0,
                "entryType": "measure",
                "name": "lh:computed:ResourceSummary",
                "startTime": 0.0
            },
            {
                "duration": 100.0,
                "entryType": "measure",
                "name": "lh:audit:resource-summary",
                "startTime": 0.0
            },
            {
<<<<<<< HEAD
                "duration": 100.0, 
                "entryType": "measure", 
                "name": "lh:audit:polyfills", 
                "startTime": 0.0
            }, 
            {
                "duration": 100.0, 
                "entryType": "measure", 
                "name": "lh:audit:pwa-cross-browser", 
=======
                "duration": 100.0,
                "entryType": "measure",
                "name": "lh:audit:pwa-cross-browser",
>>>>>>> cab03b4b
                "startTime": 0.0
            },
            {
                "duration": 100.0,
                "entryType": "measure",
                "name": "lh:audit:pwa-page-transitions",
                "startTime": 0.0
            },
            {
                "duration": 100.0,
                "entryType": "measure",
                "name": "lh:audit:pwa-each-page-has-url",
                "startTime": 0.0
            },
            {
                "duration": 100.0,
                "entryType": "measure",
                "name": "lh:audit:accesskeys",
                "startTime": 0.0
            },
            {
                "duration": 100.0,
                "entryType": "measure",
                "name": "lh:audit:aria-allowed-attr",
                "startTime": 0.0
            },
            {
                "duration": 100.0,
                "entryType": "measure",
                "name": "lh:audit:aria-required-attr",
                "startTime": 0.0
            },
            {
                "duration": 100.0,
                "entryType": "measure",
                "name": "lh:audit:aria-required-children",
                "startTime": 0.0
            },
            {
                "duration": 100.0,
                "entryType": "measure",
                "name": "lh:audit:aria-required-parent",
                "startTime": 0.0
            },
            {
                "duration": 100.0,
                "entryType": "measure",
                "name": "lh:audit:aria-roles",
                "startTime": 0.0
            },
            {
                "duration": 100.0,
                "entryType": "measure",
                "name": "lh:audit:aria-valid-attr-value",
                "startTime": 0.0
            },
            {
                "duration": 100.0,
                "entryType": "measure",
                "name": "lh:audit:aria-valid-attr",
                "startTime": 0.0
            },
            {
                "duration": 100.0,
                "entryType": "measure",
                "name": "lh:audit:audio-caption",
                "startTime": 0.0
            },
            {
                "duration": 100.0,
                "entryType": "measure",
                "name": "lh:audit:button-name",
                "startTime": 0.0
            },
            {
                "duration": 100.0,
                "entryType": "measure",
                "name": "lh:audit:bypass",
                "startTime": 0.0
            },
            {
                "duration": 100.0,
                "entryType": "measure",
                "name": "lh:audit:color-contrast",
                "startTime": 0.0
            },
            {
                "duration": 100.0,
                "entryType": "measure",
                "name": "lh:audit:definition-list",
                "startTime": 0.0
            },
            {
                "duration": 100.0,
                "entryType": "measure",
                "name": "lh:audit:dlitem",
                "startTime": 0.0
            },
            {
                "duration": 100.0,
                "entryType": "measure",
                "name": "lh:audit:document-title",
                "startTime": 0.0
            },
            {
                "duration": 100.0,
                "entryType": "measure",
                "name": "lh:audit:duplicate-id",
                "startTime": 0.0
            },
            {
                "duration": 100.0,
                "entryType": "measure",
                "name": "lh:audit:frame-title",
                "startTime": 0.0
            },
            {
                "duration": 100.0,
                "entryType": "measure",
                "name": "lh:audit:html-has-lang",
                "startTime": 0.0
            },
            {
                "duration": 100.0,
                "entryType": "measure",
                "name": "lh:audit:html-lang-valid",
                "startTime": 0.0
            },
            {
                "duration": 100.0,
                "entryType": "measure",
                "name": "lh:audit:image-alt",
                "startTime": 0.0
            },
            {
                "duration": 100.0,
                "entryType": "measure",
                "name": "lh:audit:input-image-alt",
                "startTime": 0.0
            },
            {
                "duration": 100.0,
                "entryType": "measure",
                "name": "lh:audit:label",
                "startTime": 0.0
            },
            {
                "duration": 100.0,
                "entryType": "measure",
                "name": "lh:audit:layout-table",
                "startTime": 0.0
            },
            {
                "duration": 100.0,
                "entryType": "measure",
                "name": "lh:audit:link-name",
                "startTime": 0.0
            },
            {
                "duration": 100.0,
                "entryType": "measure",
                "name": "lh:audit:list",
                "startTime": 0.0
            },
            {
                "duration": 100.0,
                "entryType": "measure",
                "name": "lh:audit:listitem",
                "startTime": 0.0
            },
            {
                "duration": 100.0,
                "entryType": "measure",
                "name": "lh:audit:meta-refresh",
                "startTime": 0.0
            },
            {
                "duration": 100.0,
                "entryType": "measure",
                "name": "lh:audit:meta-viewport",
                "startTime": 0.0
            },
            {
                "duration": 100.0,
                "entryType": "measure",
                "name": "lh:audit:object-alt",
                "startTime": 0.0
            },
            {
                "duration": 100.0,
                "entryType": "measure",
                "name": "lh:audit:tabindex",
                "startTime": 0.0
            },
            {
                "duration": 100.0,
                "entryType": "measure",
                "name": "lh:audit:td-headers-attr",
                "startTime": 0.0
            },
            {
                "duration": 100.0,
                "entryType": "measure",
                "name": "lh:audit:th-has-data-cells",
                "startTime": 0.0
            },
            {
                "duration": 100.0,
                "entryType": "measure",
                "name": "lh:audit:valid-lang",
                "startTime": 0.0
            },
            {
                "duration": 100.0,
                "entryType": "measure",
                "name": "lh:audit:video-caption",
                "startTime": 0.0
            },
            {
                "duration": 100.0,
                "entryType": "measure",
                "name": "lh:audit:video-description",
                "startTime": 0.0
            },
            {
                "duration": 100.0,
                "entryType": "measure",
                "name": "lh:audit:custom-controls-labels",
                "startTime": 0.0
            },
            {
                "duration": 100.0,
                "entryType": "measure",
                "name": "lh:audit:custom-controls-roles",
                "startTime": 0.0
            },
            {
                "duration": 100.0,
                "entryType": "measure",
                "name": "lh:audit:focus-traps",
                "startTime": 0.0
            },
            {
                "duration": 100.0,
                "entryType": "measure",
                "name": "lh:audit:focusable-controls",
                "startTime": 0.0
            },
            {
                "duration": 100.0,
                "entryType": "measure",
                "name": "lh:audit:heading-levels",
                "startTime": 0.0
            },
            {
                "duration": 100.0,
                "entryType": "measure",
                "name": "lh:audit:interactive-element-affordance",
                "startTime": 0.0
            },
            {
                "duration": 100.0,
                "entryType": "measure",
                "name": "lh:audit:logical-tab-order",
                "startTime": 0.0
            },
            {
                "duration": 100.0,
                "entryType": "measure",
                "name": "lh:audit:managed-focus",
                "startTime": 0.0
            },
            {
                "duration": 100.0,
                "entryType": "measure",
                "name": "lh:audit:offscreen-content-hidden",
                "startTime": 0.0
            },
            {
                "duration": 100.0,
                "entryType": "measure",
                "name": "lh:audit:use-landmarks",
                "startTime": 0.0
            },
            {
                "duration": 100.0,
                "entryType": "measure",
                "name": "lh:audit:visual-order-follows-dom",
                "startTime": 0.0
            },
            {
                "duration": 100.0,
                "entryType": "measure",
                "name": "lh:audit:uses-long-cache-ttl",
                "startTime": 0.0
            },
            {
                "duration": 100.0,
                "entryType": "measure",
                "name": "lh:audit:total-byte-weight",
                "startTime": 0.0
            },
            {
                "duration": 100.0,
                "entryType": "measure",
                "name": "lh:audit:offscreen-images",
                "startTime": 0.0
            },
            {
                "duration": 100.0,
                "entryType": "measure",
                "name": "lh:audit:render-blocking-resources",
                "startTime": 0.0
            },
            {
                "duration": 100.0,
                "entryType": "measure",
                "name": "lh:computed:FirstContentfulPaint",
                "startTime": 0.0
            },
            {
                "duration": 100.0,
                "entryType": "measure",
                "name": "lh:computed:LanternFirstContentfulPaint",
                "startTime": 0.0
            },
            {
                "duration": 100.0,
                "entryType": "measure",
                "name": "lh:audit:unminified-css",
                "startTime": 0.0
            },
            {
                "duration": 100.0,
                "entryType": "measure",
                "name": "lh:audit:unminified-javascript",
                "startTime": 0.0
            },
            {
                "duration": 100.0,
                "entryType": "measure",
                "name": "lh:audit:unused-css-rules",
                "startTime": 0.0
            },
            {
                "duration": 100.0,
                "entryType": "measure",
                "name": "lh:audit:uses-webp-images",
                "startTime": 0.0
            },
            {
                "duration": 100.0,
                "entryType": "measure",
                "name": "lh:audit:uses-optimized-images",
                "startTime": 0.0
            },
            {
                "duration": 100.0,
                "entryType": "measure",
                "name": "lh:audit:uses-text-compression",
                "startTime": 0.0
            },
            {
                "duration": 100.0,
                "entryType": "measure",
                "name": "lh:audit:uses-responsive-images",
                "startTime": 0.0
            },
            {
                "duration": 100.0,
                "entryType": "measure",
                "name": "lh:audit:efficient-animated-content",
                "startTime": 0.0
            },
            {
                "duration": 100.0,
                "entryType": "measure",
                "name": "lh:audit:appcache-manifest",
                "startTime": 0.0
            },
            {
                "duration": 100.0,
                "entryType": "measure",
                "name": "lh:audit:doctype",
                "startTime": 0.0
            },
            {
                "duration": 100.0,
                "entryType": "measure",
                "name": "lh:audit:dom-size",
                "startTime": 0.0
            },
            {
                "duration": 100.0,
                "entryType": "measure",
                "name": "lh:audit:external-anchors-use-rel-noopener",
                "startTime": 0.0
            },
            {
                "duration": 100.0,
                "entryType": "measure",
                "name": "lh:audit:geolocation-on-start",
                "startTime": 0.0
            },
            {
                "duration": 100.0,
                "entryType": "measure",
                "name": "lh:audit:no-document-write",
                "startTime": 0.0
            },
            {
                "duration": 100.0,
                "entryType": "measure",
                "name": "lh:audit:no-vulnerable-libraries",
                "startTime": 0.0
            },
            {
                "duration": 100.0,
                "entryType": "measure",
                "name": "lh:audit:js-libraries",
                "startTime": 0.0
            },
            {
                "duration": 100.0,
                "entryType": "measure",
                "name": "lh:audit:notification-on-start",
                "startTime": 0.0
            },
            {
                "duration": 100.0,
                "entryType": "measure",
                "name": "lh:audit:password-inputs-can-be-pasted-into",
                "startTime": 0.0
            },
            {
                "duration": 100.0,
                "entryType": "measure",
                "name": "lh:audit:uses-http2",
                "startTime": 0.0
            },
            {
                "duration": 100.0,
                "entryType": "measure",
                "name": "lh:audit:uses-passive-event-listeners",
                "startTime": 0.0
            },
            {
                "duration": 100.0,
                "entryType": "measure",
                "name": "lh:audit:meta-description",
                "startTime": 0.0
            },
            {
                "duration": 100.0,
                "entryType": "measure",
                "name": "lh:audit:http-status-code",
                "startTime": 0.0
            },
            {
                "duration": 100.0,
                "entryType": "measure",
                "name": "lh:audit:font-size",
                "startTime": 0.0
            },
            {
                "duration": 100.0,
                "entryType": "measure",
                "name": "lh:audit:link-text",
                "startTime": 0.0
            },
            {
                "duration": 100.0,
                "entryType": "measure",
                "name": "lh:audit:is-crawlable",
                "startTime": 0.0
            },
            {
                "duration": 100.0,
                "entryType": "measure",
                "name": "lh:audit:robots-txt",
                "startTime": 0.0
            },
            {
                "duration": 100.0,
                "entryType": "measure",
                "name": "lh:audit:tap-targets",
                "startTime": 0.0
            },
            {
                "duration": 100.0,
                "entryType": "measure",
                "name": "lh:audit:hreflang",
                "startTime": 0.0
            },
            {
                "duration": 100.0,
                "entryType": "measure",
                "name": "lh:audit:plugins",
                "startTime": 0.0
            },
            {
                "duration": 100.0,
                "entryType": "measure",
                "name": "lh:audit:canonical",
                "startTime": 0.0
            },
            {
                "duration": 100.0,
                "entryType": "measure",
                "name": "lh:audit:structured-data",
                "startTime": 0.0
            },
            {
                "duration": 100.0,
                "entryType": "measure",
                "name": "lh:runner:generate",
                "startTime": 0.0
            }
        ],
        "total": 12345.6789
    },
    "userAgent": "Mozilla/5.0 (Macintosh; Intel Mac OS X 10_13_3) AppleWebKit/537.36 (KHTML, like Gecko) Chrome/66.0.3358.0 Safari/537.36"
}<|MERGE_RESOLUTION|>--- conflicted
+++ resolved
@@ -1115,7 +1115,7 @@
                         "name": "WordPress"
                     }
                 ],
-                "summary": {},
+                "summary": null,
                 "type": "table"
             },
             "id": "js-libraries",
@@ -1247,7 +1247,7 @@
             "details": {
                 "headings": [],
                 "items": [],
-                "summary": {},
+                "summary": null,
                 "type": "table"
             },
             "id": "link-text",
@@ -1903,7 +1903,7 @@
                         "vulnCount": 2.0
                     }
                 ],
-                "summary": {},
+                "summary": null,
                 "type": "table"
             },
             "displayValue": "2 vulnerabilities detected",
@@ -2166,55 +2166,15 @@
             "score": 1.0,
             "scoreDisplayMode": "binary",
             "title": "Document avoids plugins"
-<<<<<<< HEAD
-        }, 
+        },
         "polyfills": {
-            "description": "Polyfills enable older browsers to use new JavaScript language features. However, they aren't always necessary. Research what browsers you must support and consider conditionally serving polyfills based on feature availability.", 
-            "details": {
-                "headings": [
-                    {
-                        "itemType": "url", 
-                        "key": "url", 
-                        "text": "URL"
-                    }, 
-                    {
-                        "itemType": "code", 
-                        "key": "description", 
-                        "text": "Description"
-                    }, 
-                    {
-                        "itemType": "code", 
-                        "key": "location", 
-                        "text": "Location"
-                    }
-                ], 
-                "items": [
-                    {
-                        "description": "Object.defineProperty", 
-                        "location": "Ln: 1290, Col: 4", 
-                        "url": "http://localhost:10200/zone.js"
-                    }, 
-                    {
-                        "description": "Object.defineProperties", 
-                        "location": "Ln: 1300, Col: 4", 
-                        "url": "http://localhost:10200/zone.js"
-                    }, 
-                    {
-                        "description": "Object.create", 
-                        "location": "Ln: 1306, Col: 4", 
-                        "url": "http://localhost:10200/zone.js"
-                    }
-                ], 
-                "type": "table"
-            }, 
-            "id": "polyfills", 
-            "score": null, 
-            "scoreDisplayMode": "manual", 
+            "description": "Polyfills enable older browsers to use new JavaScript language features. However, they aren't always necessary. Research what browsers you must support and consider conditionally serving polyfills based on feature availability.",
+            "errorMessage": "Required Scripts gatherer did not run.",
+            "id": "polyfills",
+            "score": null,
+            "scoreDisplayMode": "error",
             "title": "Polyfills"
-        }, 
-=======
-        },
->>>>>>> cab03b4b
+        },
         "pwa-cross-browser": {
             "description": "To reach the most number of users, sites should work across every major browser. [Learn more](https://developers.google.com/web/progressive-web-apps/checklist#site-works-cross-browser).",
             "id": "pwa-cross-browser",
@@ -3495,9 +3455,9 @@
                 {
                     "id": "image-aspect-ratio",
                     "weight": 1.0
-                }, 
-                {
-                    "id": "polyfills", 
+                },
+                {
+                    "id": "polyfills",
                     "weight": 0.0
                 }
             ],
@@ -4429,21 +4389,15 @@
                 "startTime": 0.0
             },
             {
-<<<<<<< HEAD
-                "duration": 100.0, 
-                "entryType": "measure", 
-                "name": "lh:audit:polyfills", 
-                "startTime": 0.0
-            }, 
-            {
-                "duration": 100.0, 
-                "entryType": "measure", 
-                "name": "lh:audit:pwa-cross-browser", 
-=======
+                "duration": 100.0,
+                "entryType": "measure",
+                "name": "lh:audit:polyfills",
+                "startTime": 0.0
+            },
+            {
                 "duration": 100.0,
                 "entryType": "measure",
                 "name": "lh:audit:pwa-cross-browser",
->>>>>>> cab03b4b
                 "startTime": 0.0
             },
             {
