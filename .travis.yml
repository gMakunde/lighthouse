--- conflicted
+++ resolved
@@ -16,12 +16,6 @@
     - /home/travis/.rvm/gems/
 install:
   # Ensure we have the latest Chrome stable.
-<<<<<<< HEAD
-  - sudo apt-get update
-  - sudo apt-get install dpkg
-  - sudo apt-get install --only-upgrade google-chrome-stable
-=======
->>>>>>> a7efa7a3
   - google-chrome-stable --version
   # if our e2e tests fail in the future it might be that we are not compatible
   # with the latest puppeteer api so we probably need to run on chromimum
